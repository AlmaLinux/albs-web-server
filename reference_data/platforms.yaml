--- conflicted
+++ resolved
@@ -135,18 +135,12 @@
       production: false
       debug: false
     - arch: ppc64le
-<<<<<<< HEAD
-      name: alma8-ppc64le-devel
-      url: https://repo.almalinux.org/development/almalinux/8/devel/ppc64le/os/
+      name: almalinux-8-ppc64le-devel
+      remote_url: https://repo.almalinux.org/development/almalinux/8/devel/ppc64le/os/
       type: rpm
     - arch: ppc64le
       name: alma8-distribution-ppc64le
       url: https://build.almalinux.org/pulp/content/builds/almalinux8-AlmaLinux-8-ppc64le-dr/
       type: rpm
-=======
-      name: almalinux-8-ppc64le-devel
-      remote_url: https://repo.almalinux.org/development/almalinux/8/devel/ppc64le/os/
-      type: rpm
       production: false
-      debug: false
->>>>>>> fc7e4e1e
+      debug: false