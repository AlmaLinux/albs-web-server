---
<<<<<<< HEAD
- name: CentOSStream8
  distr_type: rhel
  distr_version: '8'
  test_dist_name: CentOSStream8
  data: {}
  is_reference: true
  type: rpm
  arch_list:
    - x86_64
    - aarch64
    - ppc64le

- name: CentOSStream9
  distr_type: rhel
  distr_version: '9'
  test_dist_name: CentOSStream9
  data: {}
  is_reference: true
  type: rpm
  arch_list:
    - x86_64
    - aarch64
    - ppc64le
=======
  - name: CentOSStream
    distr_type: rhel
    distr_version: '8'
    modularity:
      versions:
        -
    type: rpm
    arch_list:
      - x86_64
      - aarch64
      - ppc64le
>>>>>>> 3449e843
<|MERGE_RESOLUTION|>--- conflicted
+++ resolved
@@ -1,9 +1,10 @@
 ---
-<<<<<<< HEAD
 - name: CentOSStream8
   distr_type: rhel
   distr_version: '8'
   test_dist_name: CentOSStream8
+  modularity:
+      versions:
   data: {}
   is_reference: true
   type: rpm
@@ -16,6 +17,8 @@
   distr_type: rhel
   distr_version: '9'
   test_dist_name: CentOSStream9
+  modularity:
+      versions:
   data: {}
   is_reference: true
   type: rpm
@@ -23,16 +26,4 @@
     - x86_64
     - aarch64
     - ppc64le
-=======
-  - name: CentOSStream
-    distr_type: rhel
-    distr_version: '8'
-    modularity:
-      versions:
-        -
-    type: rpm
-    arch_list:
-      - x86_64
-      - aarch64
-      - ppc64le
->>>>>>> 3449e843
+    - s390x