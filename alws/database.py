# -*- mode:python; coding:utf-8; -*-
# author: Vyacheslav Potoropin <vpotoropin@almalinux.org>
# created: 2021-06-22
from typing import AsyncGenerator

from sqlalchemy import create_engine
from sqlalchemy.ext.declarative import declarative_base
from sqlalchemy.ext.asyncio import AsyncSession, create_async_engine
from sqlalchemy.orm import scoped_session, sessionmaker
from sqlalchemy.pool import NullPool

from alws.config import settings


__all__ = ['Base', 'Session', 'engine']


DATABASE_URL = settings.database_url

engine = create_async_engine(DATABASE_URL, poolclass=NullPool)
sync_engine = create_engine(
    settings.sync_database_url, pool_pre_ping=True, pool_recycle=3600
)
Base = declarative_base()
sync_session_factory = sessionmaker(sync_engine, expire_on_commit=False)
Session = sessionmaker(
    engine, expire_on_commit=False, class_=AsyncSession
)
SyncSession = scoped_session(sync_session_factory)

<<<<<<< HEAD

async def get_async_session() -> AsyncGenerator[AsyncSession, None]:
    async with Session() as session:
        yield session
=======
PulpBase = declarative_base()
pulp_engine = create_engine(settings.pulp_database_url,
                            pool_pre_ping=True, pool_recycle=3600)
pulp_session_factory = sessionmaker(pulp_engine, expire_on_commit=False)
PulpSession = scoped_session(pulp_session_factory)
>>>>>>> b9b1730c
<|MERGE_RESOLUTION|>--- conflicted
+++ resolved
@@ -28,15 +28,13 @@
 )
 SyncSession = scoped_session(sync_session_factory)
 
-<<<<<<< HEAD
-
-async def get_async_session() -> AsyncGenerator[AsyncSession, None]:
-    async with Session() as session:
-        yield session
-=======
 PulpBase = declarative_base()
 pulp_engine = create_engine(settings.pulp_database_url,
                             pool_pre_ping=True, pool_recycle=3600)
 pulp_session_factory = sessionmaker(pulp_engine, expire_on_commit=False)
 PulpSession = scoped_session(pulp_session_factory)
->>>>>>> b9b1730c
+
+
+async def get_async_session() -> AsyncGenerator[AsyncSession, None]:
+    async with Session() as session:
+        yield session