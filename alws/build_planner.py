import logging
import asyncio
import typing
import collections

import yaml
import aiohttp
from sqlalchemy.orm import Session
from sqlalchemy.future import select

from alws import models
from alws.errors import DataNotFoundError
from alws.config import settings
from alws.schemas import build_schema
from alws.constants import BuildTaskStatus, BuildTaskRefType
from alws.utils.pulp_client import PulpClient
from alws.utils.parsing import parse_git_ref
from alws.utils.modularity import ModuleWrapper, calc_dist_macro, IndexWrapper
from alws.utils.gitea import (
    download_modules_yaml, GiteaClient, ModuleNotFoundError
)


__all__ = ['BuildPlanner']


class BuildPlanner:

    def __init__(
                self,
                db: Session,
                user_id: int,
                platforms: typing.List[build_schema.BuildCreatePlatforms]
            ):
        self._db = db
        self._gitea_client = GiteaClient(
            settings.gitea_host,
            logging.getLogger(__name__)
        )
        self._build = models.Build(user_id=user_id)
        self._task_index = 0
        self._request_platforms = {
            platform.name: platform.arch_list for platform in platforms
        }
        self._platforms = []
        self._modules_by_target = collections.defaultdict(list)
        self._module_build_index = {}
        self._module_modified_cache = {}
        self._tasks_cache = collections.defaultdict(list)

    async def load_platforms(self):
        platform_names = list(self._request_platforms.keys())
        self._platforms = await self._db.execute(select(models.Platform).where(
            models.Platform.name.in_(platform_names)))
        self._platforms = self._platforms.scalars().all()
        if len(self._platforms) != len(platform_names):
            found_platforms = {platform.name for platform in self._platforms}
            missing_platforms = ', '.join(
                name for name in platform_names if name not in found_platforms
            )
            raise DataNotFoundError(
                f'platforms: {missing_platforms} cannot be found in database'
            )

    async def create_build_repo(
                self,
                pulp_client: PulpClient,
                platform: models.Platform,
                arch: str,
                repo_type: str,
                is_debug: typing.Optional[bool] = False,
                task_id: typing.Optional[int] = None
            ):
        suffix = 'br' if repo_type != 'build_log' else f'artifacts-{task_id}'
        debug_suffix = 'debug-' if is_debug else ''
        repo_name = (
            f'{platform.name}-{arch}-{self._build.id}-{debug_suffix}{suffix}'
        )
        if repo_type == 'rpm':
            repo_url, pulp_href = await pulp_client.create_build_rpm_repo(
                repo_name)
            modules = self._modules_by_target.get((platform.name, arch), [])
            if modules:
                await pulp_client.modify_repository(
                    pulp_href, add=[module.pulp_href for module in modules]
                )
        else:
            repo_url, pulp_href = await pulp_client.create_log_repo(
                repo_name)
        repo = models.Repository(
            name=repo_name,
            url=repo_url,
            arch=arch,
            pulp_href=pulp_href,
            type=repo_type,
            debug=is_debug
        )
        await self._db.run_sync(self.sync_append_build_repo, repo)

    def sync_append_build_repo(self, db: Session, repo: models.BuildRepo):
        self._build.repos.append(repo)

    def sync_get_build_tasks(self, db: Session):
        return self._build.tasks

    async def init_build_repos(self):
        pulp_client = PulpClient(
            settings.pulp_host,
            settings.pulp_user,
            settings.pulp_password
        )
        tasks = []
        for platform in self._platforms:
            for arch in ['src'] + self._request_platforms[platform.name]:
                tasks.append(self.create_build_repo(
                    pulp_client,
                    platform,
                    arch,
                    'rpm'
                ))
                if arch == 'src':
                    continue
                tasks.append(self.create_build_repo(
                    pulp_client,
                    platform,
                    arch,
                    'rpm',
                    is_debug=True
                ))
        for task in await self._db.run_sync(self.sync_get_build_tasks):
            tasks.append(self.create_build_repo(
                pulp_client,
                task.platform,
                task.arch,
                'build_log',
                task_id=task.id
            ))
        await asyncio.gather(*tasks)

    async def add_linked_builds(self, linked_build):
        self._build.linked_builds.append(linked_build)

    async def add_task(self, task: build_schema.BuildTaskRef):
        if not task.is_module:
            await self._add_single_ref(models.BuildTaskRef(
                url=task.url,
                git_ref=task.git_ref,
                ref_type=task.ref_type
            ))
            return
        refs, module_templates = await self._get_module_refs(task)
        # TODO: we should merge all of the modules before insert
        pulp_client = PulpClient(
            settings.pulp_host,
            settings.pulp_user,
            settings.pulp_password
        )
        module = None
        if self._build.mock_options:
            mock_options = self._build.mock_options.copy()
            if not mock_options.get('definitions'):
                mock_options['definitions'] = {}
        else:
            mock_options = {'definitions': {}}
        for platform in self._platforms:
            modularity_version = platform.modularity['versions'][-1]
            if task.module_platform_version:
                modularity_version = next(
                    item for item in platform.modularity['versions']
                    if item['name'] == task.module_platform_version
                )
            for arch in self._request_platforms[platform.name]:
<<<<<<< HEAD
                module = ModuleWrapper.from_template(module_template)
                module.add_module_dependencies_from_mock_defs(
                    mock_modules=mock_options.get('module_enable', []))
=======
                module = ModuleWrapper.from_template(module_templates[0])
>>>>>>> 0632daad
                mock_options['module_enable'] = [
                    f'{module.name}:{module.stream}'
                ]
                mock_options['module_enable'] += [
                    f'{dep_name}:{dep_stream}'
                    for dep_name, dep_stream in module.iter_dependencies()
                ]
                if task.module_version is not None:
                    module.version = int(task.module_version)
                else:
                    module.version = module.generate_new_version(
                        modularity_version['version_prefix'])
                module.context = module.generate_new_context()
                module.arch = arch
                module.set_arch_list(
                    self._request_platforms[platform.name]
                )
                module_index = IndexWrapper()
                module_index.add_module(module)
                if len(module_templates) > 1:
                    devel_module = ModuleWrapper.from_template(
                        module_templates[1],
                        module.name + '-devel',
                        module.stream
                    )
                    devel_module.version = module.version
                    devel_module.context = module.context
                    devel_module.arch = module.arch
                    devel_module.set_arch_list(
                        self._request_platforms[platform.name]
                    )
                    mock_options['module_enable'].append(
                        f'{devel_module.name}:{devel_module.stream}'
                    )
                    module_index.add_module(devel_module)
                module_pulp_href, sha256 = await pulp_client.create_module(
                    module_index.render(),
                    module.name,
                    module.stream,
                    module.context,
                    module.arch
                )
                db_module = models.RpmModule(
                    name=module.name,
                    version=str(module.version),
                    stream=module.stream,
                    context=module.context,
                    arch=module.arch,
                    pulp_href=module_pulp_href,
                    sha256=sha256
                )
                self._modules_by_target[(platform.name, arch)].append(
                    db_module)
        all_modules = []
        for modules in self._modules_by_target.values():
            all_modules.extend(modules)
        self._db.add_all(all_modules)
        for key, value in module.iter_mock_definitions():
            mock_options['definitions'][key] = value
        for ref in refs:
            await self._add_single_ref(
                ref,
                mock_options=mock_options,
                ref_platform_version=task.module_platform_version
            )

    async def _get_module_refs(self, task: build_schema.BuildTaskRef):
        template = await download_modules_yaml(
            task.url,
            task.git_ref,
            BuildTaskRefType.to_text(task.ref_type)
        )
        devel_ref = task.get_dev_module()
        devel_template = None
        devel_module = None
        try:
            devel_template = await download_modules_yaml(
                devel_ref.url,
                devel_ref.git_ref,
                BuildTaskRefType.to_text(devel_ref.ref_type)
            )
            devel_module = ModuleWrapper.from_template(
                devel_template,
                name=devel_ref.git_repo_name,
                stream=devel_ref.module_stream_from_ref()
            )
        except ModuleNotFoundError:
            pass
        module = ModuleWrapper.from_template(
            template,
            name=task.git_repo_name,
            stream=task.module_stream_from_ref()
        )
        result = []
        # TODO: we should rethink schema for multiple platforms
        #       right now there is no option to create tasks with different
        #       refs for multiple platforms
        platform = self._platforms[0]
        platform_prefix_list = platform.modularity['git_tag_prefix']
        platform_packages_git = platform.modularity['packages_git']
        for component_name, _ in module.iter_components():
            ref_prefix = platform_prefix_list['non_modified']
            if await self.is_ref_modified(platform, component_name):
                ref_prefix = platform_prefix_list['modified']
            git_ref = f'{ref_prefix}-stream-{module.stream}'
            result.append(models.BuildTaskRef(
                url=f'{platform_packages_git}{component_name}.git',
                git_ref=git_ref,
                ref_type=BuildTaskRefType.GIT_BRANCH
            ))
            ref = await self.get_ref_commit_id(component_name, git_ref)
            module.set_component_ref(component_name, ref)
            if devel_module:
                devel_module.set_component_ref(component_name, ref)
        modules = [module.render()]
        if devel_module:
            modules.append(devel_module.render())
        return result, modules

    async def get_ref_commit_id(self, git_name, git_branch):
        response = await self._gitea_client.get_branch(
            f'rpms/{git_name}', git_branch
        )
        return response['commit']['id']

    async def is_ref_modified(self, platform: models.Platform, ref: str):
        if self._module_modified_cache.get(platform.name):
            return ref in self._module_modified_cache[platform.name]
        url = platform.modularity['modified_packages_url']
        package_list = []
        async with aiohttp.ClientSession() as session:
            async with session.get(url) as response:
                yaml_body = await response.text()
                response.raise_for_status()
                package_list = yaml.safe_load(yaml_body)['modified_packages']
        self._module_modified_cache[platform.name] = package_list
        return ref in self._module_modified_cache[platform.name]

    async def _add_single_ref(
            self,
            ref: models.BuildTaskRef,
            mock_options: typing.Optional[dict[str, typing.Any]] = None,
            ref_platform_version: typing.Optional[str] = None):
        parsed_dist_macro = parse_git_ref(r'(el[\d]+_[\d]+)', ref.git_ref)
        if mock_options is None:
            mock_options = {'definitions': {}}
        dist_taken_by_user = mock_options['definitions'].get('dist', False)
        for platform in self._platforms:
            arch_tasks = []
            for arch in self._request_platforms[platform.name]:
                modules = self._modules_by_target.get(
                    (platform.name, arch), [])
                if modules:
                    module = modules[0]
                    build_index = self._module_build_index.get(platform.name)
                    if build_index is None:
                        platform.module_build_index += 1
                        build_index = platform.module_build_index
                        self._module_build_index[platform.name] = build_index
                    platform_dist = platform.modularity['versions'][-1]['dist_prefix']
                    if ref_platform_version:
                        platform_dist = next(
                            i for i in platform.modularity['versions']
                            if i['name'] == ref_platform_version
                        )['dist_prefix']
                    dist_macro = calc_dist_macro(
                        module.name,
                        module.stream,
                        int(module.version),
                        module.context,
                        build_index,
                        platform_dist
                    )
                    if not dist_taken_by_user:
                        mock_options['definitions']['dist'] = dist_macro
                if not dist_taken_by_user and parsed_dist_macro:
                    mock_options['definitions']['dist'] = parsed_dist_macro
                build_task = models.BuildTask(
                    arch=arch,
                    platform_id=platform.id,
                    status=BuildTaskStatus.IDLE,
                    index=self._task_index,
                    ref=ref,
                    rpm_module=modules[0] if modules else None,
                    mock_options=mock_options
                )
                task_key = (platform.name, arch)
                self._tasks_cache[task_key].append(build_task)
                if self._task_index > 0:
                    dep = self._tasks_cache[task_key][self._task_index - 1]
                    build_task.dependencies.append(dep)
                for dep in arch_tasks:
                    build_task.dependencies.append(dep)
                arch_tasks.append(build_task)
                self._build.tasks.append(build_task)
        self._task_index += 1

    def add_mock_options(self, mock_options: dict):
        self._build.mock_options = mock_options

    def create_build(self):
        return self._build<|MERGE_RESOLUTION|>--- conflicted
+++ resolved
@@ -169,14 +169,10 @@
                     item for item in platform.modularity['versions']
                     if item['name'] == task.module_platform_version
                 )
-            for arch in self._request_platforms[platform.name]:
-<<<<<<< HEAD
-                module = ModuleWrapper.from_template(module_template)
+            for arch in self._request_platforms[platform.name]
+                module = ModuleWrapper.from_template(module_templates[0])
                 module.add_module_dependencies_from_mock_defs(
                     mock_modules=mock_options.get('module_enable', []))
-=======
-                module = ModuleWrapper.from_template(module_templates[0])
->>>>>>> 0632daad
                 mock_options['module_enable'] = [
                     f'{module.name}:{module.stream}'
                 ]
