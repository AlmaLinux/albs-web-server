import logging
import asyncio
import typing
import collections
<<<<<<< HEAD
=======
import re
import itertools
>>>>>>> 45f94433

from sqlalchemy.orm import Session, selectinload
from sqlalchemy.future import select

from alws import models
from alws.errors import DataNotFoundError, EmptyBuildError
from alws.config import settings
from alws.schemas import build_schema
from alws.constants import BuildTaskStatus, BuildTaskRefType
from alws.utils.pulp_client import PulpClient
from alws.utils.parsing import parse_git_ref
from alws.utils.modularity import (
    ModuleWrapper, calc_dist_macro, IndexWrapper
)
from alws.utils.gitea import (
    GiteaClient,
)


__all__ = ['BuildPlanner']


class BuildPlanner:

    def __init__(
                self,
                db: Session,
                build: models.Build,
                platforms: typing.List[build_schema.BuildCreatePlatforms],
                platform_flavors: typing.Optional[typing.List[int]],
                is_secure_boot: bool,
            ):
        self._db = db
        self._gitea_client = GiteaClient(
            settings.gitea_host,
            logging.getLogger(__name__)
        )
        self._pulp_client = PulpClient(
            settings.pulp_host,
            settings.pulp_user,
            settings.pulp_password
        )
        self._build = build
        self._task_index = 0
        self._request_platforms = {
            platform.name: platform.arch_list for platform in platforms
        }
        self._platforms = []
        self._platform_flavors = []
        self._modules_by_target = collections.defaultdict(list)
        self._module_build_index = {}
        self._module_modified_cache = {}
        self._tasks_cache = collections.defaultdict(list)
        self._is_secure_boot = is_secure_boot
<<<<<<< HEAD
=======
        self._skip_module_checking = skip_module_checking
        self.load_platforms()
        if platform_flavors:
            self.load_platform_flavors(platform_flavors)
>>>>>>> 45f94433

    def load_platforms(self):
        platform_names = list(self._request_platforms.keys())
        self._platforms = self._db.execute(select(models.Platform).where(
            models.Platform.name.in_(platform_names)))
        self._platforms = self._platforms.scalars().all()
        if len(self._platforms) != len(platform_names):
            found_platforms = {platform.name for platform in self._platforms}
            missing_platforms = ', '.join(
                name for name in platform_names if name not in found_platforms
            )
            raise DataNotFoundError(
                f'platforms: {missing_platforms} cannot be found in database'
            )
    
    def load_platform_flavors(self, flavors):
        db_flavors = self._db.execute(
            select(models.PlatformFlavour).where(
                models.PlatformFlavour.id.in_(flavors)
        ).options(
            selectinload(models.PlatformFlavour.repos)
        )).scalars().all()
        if db_flavors:
            self._platform_flavors = db_flavors

    async def create_build_repo(
                self,
                platform: models.Platform,
                arch: str,
                repo_type: str,
                is_debug: typing.Optional[bool] = False,
                task_id: typing.Optional[int] = None
            ):
        suffix = 'br' if repo_type != 'build_log' else f'artifacts-{task_id}'
        debug_suffix = 'debug-' if is_debug else ''
        repo_name = (
            f'{platform.name}-{arch}-{self._build.id}-{debug_suffix}{suffix}'
        )
        if repo_type == 'rpm':
            repo_url, pulp_href = await self._pulp_client.create_build_rpm_repo(
                repo_name)
            modules = self._modules_by_target.get((platform.name, arch), [])
            if modules:
                await self._pulp_client.modify_repository(
                    pulp_href, add=[module.pulp_href for module in modules]
                )
        else:
            repo_url, pulp_href = await self._pulp_client.create_log_repo(
                repo_name)
        repo = models.Repository(
            name=repo_name,
            url=repo_url,
            arch=arch,
            pulp_href=pulp_href,
            type=repo_type,
            debug=is_debug
        )
        self._build.repos.append(repo)

    async def init_build_repos(self):
        tasks = []
        for platform in self._platforms:
            for arch in ['src'] + self._request_platforms[platform.name]:
                tasks.append(self.create_build_repo(
                    platform,
                    arch,
                    'rpm'
                ))
                if arch == 'src':
                    continue
                tasks.append(self.create_build_repo(
                    platform,
                    arch,
                    'rpm',
                    is_debug=True
                ))
        for task in self._build.tasks:
            tasks.append(self.create_build_repo(
                task.platform,
                task.arch,
                'build_log',
                task_id=task.id
            ))
        await asyncio.gather(*tasks)

    async def add_linked_builds(self, linked_build):
        self._build.linked_builds.append(linked_build)

    def remove_force_to_build_artifacts_from_template(
        self,
        module: ModuleWrapper,
        build_task_refs: typing.List[build_schema.BuildTaskRef],
    ):
        # if some refs with added artifacts in module template
        # was enabled to build, we should delete them from template
        for ref in build_task_refs:
            for artifact in ref.added_artifacts:
                module.remove_rpm_artifact(artifact)

    async def add_task(self, task: build_schema.BuildTaskRef):
        if isinstance(task, build_schema.BuildTaskRef) and not task.is_module:
            await self._add_single_ref(models.BuildTaskRef(
                url=task.url,
                git_ref=task.git_ref,
                ref_type=task.ref_type
            ))
            return

        if isinstance(task, build_schema.BuildTaskModuleRef):
            raw_refs = [ref for ref in task.refs if ref.enabled]
            _index = IndexWrapper.from_template(task.modules_yaml)
            module = _index.get_module(task.module_name, task.module_stream)
            devel_module = None
            try:
                devel_module = _index.get_module(
                    task.module_name + '-devel', task.module_stream
                )
            except ModuleNotFoundError:
                pass
            module_templates = [module.render()]
            if devel_module:
                module_templates.append(devel_module.render())
        else:
            raw_refs, module_templates = await build_schema.get_module_refs(
<<<<<<< HEAD
                task, self._platforms[0],
=======
                task, self._platforms[0], self._platform_flavors
>>>>>>> 45f94433
            )
        refs = [
            models.BuildTaskRef(
                url=ref.url,
                git_ref=ref.git_ref,
                ref_type=BuildTaskRefType.GIT_BRANCH
            ) for ref in raw_refs
        ]
        if not refs:
            raise EmptyBuildError
        module = None
        if self._build.mock_options:
            mock_options = self._build.mock_options.copy()
            if not mock_options.get('definitions'):
                mock_options['definitions'] = {}
        else:
            mock_options = {'definitions': {}}
<<<<<<< HEAD
        for platform in self._platforms:
            modularity_version = platform.modularity['versions'][-1]
=======
        beholder_client = BeholderClient(
            host=settings.beholder_host,
            token=settings.beholder_token,
        )
        modules_to_exclude = []
        modularity_version = None
        for platform in self._platforms:
            modularity_version = platform.modularity['versions'][-1]
            for flavour in self._platform_flavors:
                if flavour.modularity and flavour.modularity.get('versions'):
                    modularity_version = flavour.modularity['versions'][-1]
            clean_dist_name = re.search(
                r'(?P<dist_name>[a-z]+)', platform.name, re.IGNORECASE,
            ).groupdict().get('dist_name', '')
            distr_ver = platform.distr_version
>>>>>>> 45f94433
            if task.module_platform_version:
                flavour_versions = [
                    flavour.modularity['versions']
                    for flavour in self._platform_flavors
                    if flavour.modularity and flavour.modularity.get('versions')
                ]
                modularity_version = next(
                    item for item in itertools.chain(
                        platform.modularity['versions'], *flavour_versions)
                    if item['name'] == task.module_platform_version
                )
            for arch in self._request_platforms[platform.name]:
                module = ModuleWrapper.from_template(module_templates[0])
<<<<<<< HEAD
=======
                endpoint = (
                    f'/api/v1/distros/{clean_dist_name}/{distr_ver}'
                    f'/module/{module.name}/{module.stream}/{arch}/'
                )
                pkgs_to_add = []
                if not self._skip_module_checking:
                    try:
                        beholder_response = await beholder_client.get(endpoint)
                    except Exception:
                        logging.error('Cannot get module info')
                        beholder_response = {}
                    beholder_components = {
                        item['ref']: item['name']
                        for item in beholder_response.get('components', [])
                    }
                    for ref_id, component_name in beholder_components.items():
                        try:
                            git_ref_id = await self.get_ref_commit_id(
                                component_name, module.stream)
                        except Exception:
                            logging.exception('Cannot get git_ref_commit_id:')
                            continue
                        if git_ref_id == ref_id:
                            for artifact in beholder_response['artifacts']:
                                srpm_name = artifact['sourcerpm']['name']
                                if srpm_name != component_name:
                                    continue
                                modules_to_exclude.append(srpm_name)
                                pkgs_to_add.extend(artifact['packages'])
                for pkg_dict in pkgs_to_add:
                    module.add_rpm_artifact(pkg_dict)

>>>>>>> 45f94433
                module.add_module_dependencies_from_mock_defs(
                    mock_modules=mock_options.get('module_enable', []))
                mock_options['module_enable'] = [
                    f'{module.name}:{module.stream}'
                ]
                mock_options['module_enable'] += [
                    f'{dep_name}:{dep_stream}'
                    for dep_name, dep_stream in module.iter_dependencies()
                ]
                if task.module_version is not None:
                    module.version = int(task.module_version)
                else:
                    module.version = module.generate_new_version(
                        modularity_version['version_prefix'])
                module.context = module.generate_new_context()
                module.arch = arch
                module.set_arch_list(
                    self._request_platforms[platform.name]
                )
                self.remove_force_to_build_artifacts_from_template(
                    module, raw_refs)
                module_index = IndexWrapper()
                module_index.add_module(module)
                if len(module_templates) > 1:
                    devel_module = ModuleWrapper.from_template(
                        module_templates[1],
                        module.name + '-devel',
                        module.stream
                    )
                    devel_module.version = module.version
                    devel_module.context = module.context
                    devel_module.arch = module.arch
                    devel_module.set_arch_list(
                        self._request_platforms[platform.name]
                    )
                    mock_options['module_enable'].append(
                        f'{devel_module.name}:{devel_module.stream}'
                    )
                    self.remove_force_to_build_artifacts_from_template(
                        devel_module, raw_refs)
                    module_index.add_module(devel_module)
                module_pulp_href, sha256 = await self._pulp_client.create_module(
                    module_index.render(),
                    module.name,
                    module.stream,
                    module.context,
                    module.arch
                )
                db_module = models.RpmModule(
                    name=module.name,
                    version=str(module.version),
                    stream=module.stream,
                    context=module.context,
                    arch=module.arch,
                    pulp_href=module_pulp_href,
                    sha256=sha256
                )
                self._modules_by_target[(platform.name, arch)].append(
                    db_module)
        all_modules = []
        for modules in self._modules_by_target.values():
            all_modules.extend(modules)
        self._db.add_all(all_modules)
        for key, value in module.iter_mock_definitions():
            mock_options['definitions'][key] = value
        for ref in refs:
            await self._add_single_ref(
                ref,
                mock_options=mock_options,
                modularity_version=modularity_version,
            )

    async def get_ref_commit_id(self, git_name, git_branch):
        response = await self._gitea_client.get_branch(
            f'rpms/{git_name}', git_branch
        )
        return response['commit']['id']

    async def _add_single_ref(
            self,
            ref: models.BuildTaskRef,
            mock_options: typing.Optional[dict[str, typing.Any]] = None,
            modularity_version: typing.Optional[dict] = None):
        parsed_dist_macro = None
        if ref.git_ref is not None:
            parsed_dist_macro = parse_git_ref(r'(el[\d]+_[\d]+)', ref.git_ref)
        if mock_options is None:
            mock_options = {'definitions': {}}
        dist_taken_by_user = mock_options['definitions'].get('dist', False)
        for platform in self._platforms:
            arch_tasks = []
            arch_list = self._request_platforms[platform.name]
            if 'i686' in arch_list and arch_list.index('i686') != 0:
                arch_list.remove('i686')
                arch_list.insert(0, 'i686')
                self._request_platforms[platform.name] = arch_list
            for arch in self._request_platforms[platform.name]:
                modules = self._modules_by_target.get(
                    (platform.name, arch), [])
                if modules:
                    module = modules[0]
                    build_index = self._module_build_index.get(platform.name)
                    if build_index is None:
                        platform.module_build_index += 1
                        build_index = platform.module_build_index
                        self._module_build_index[platform.name] = build_index
                    platform_dist = modularity_version['dist_prefix']
                    dist_macro = calc_dist_macro(
                        module.name,
                        module.stream,
                        int(module.version),
                        module.context,
                        build_index,
                        platform_dist
                    )
                    if not dist_taken_by_user:
                        mock_options['definitions']['dist'] = dist_macro
                if not dist_taken_by_user and parsed_dist_macro:
                    mock_options['definitions']['dist'] = f'.{parsed_dist_macro}'
                build_task = models.BuildTask(
                    arch=arch,
                    platform=platform,
                    status=BuildTaskStatus.IDLE,
                    index=self._task_index,
                    ref=ref,
                    rpm_module=modules[0] if modules else None,
                    is_secure_boot=self._is_secure_boot,
                    mock_options=mock_options,
                )
                task_key = (platform.name, arch)
                self._tasks_cache[task_key].append(build_task)
                if self._task_index > 0:
                    dep = self._tasks_cache[task_key][self._task_index - 1]
                    build_task.dependencies.append(dep)
                for dep in arch_tasks:
                    build_task.dependencies.append(dep)
                arch_tasks.append(build_task)
                self._build.tasks.append(build_task)
        self._task_index += 1

    def create_build(self):
        return self._build<|MERGE_RESOLUTION|>--- conflicted
+++ resolved
@@ -2,11 +2,7 @@
 import asyncio
 import typing
 import collections
-<<<<<<< HEAD
-=======
-import re
 import itertools
->>>>>>> 45f94433
 
 from sqlalchemy.orm import Session, selectinload
 from sqlalchemy.future import select
@@ -61,13 +57,9 @@
         self._module_modified_cache = {}
         self._tasks_cache = collections.defaultdict(list)
         self._is_secure_boot = is_secure_boot
-<<<<<<< HEAD
-=======
-        self._skip_module_checking = skip_module_checking
         self.load_platforms()
         if platform_flavors:
             self.load_platform_flavors(platform_flavors)
->>>>>>> 45f94433
 
     def load_platforms(self):
         platform_names = list(self._request_platforms.keys())
@@ -82,7 +74,7 @@
             raise DataNotFoundError(
                 f'platforms: {missing_platforms} cannot be found in database'
             )
-    
+
     def load_platform_flavors(self, flavors):
         db_flavors = self._db.execute(
             select(models.PlatformFlavour).where(
@@ -192,11 +184,7 @@
                 module_templates.append(devel_module.render())
         else:
             raw_refs, module_templates = await build_schema.get_module_refs(
-<<<<<<< HEAD
-                task, self._platforms[0],
-=======
                 task, self._platforms[0], self._platform_flavors
->>>>>>> 45f94433
             )
         refs = [
             models.BuildTaskRef(
@@ -214,26 +202,14 @@
                 mock_options['definitions'] = {}
         else:
             mock_options = {'definitions': {}}
-<<<<<<< HEAD
         for platform in self._platforms:
             modularity_version = platform.modularity['versions'][-1]
-=======
-        beholder_client = BeholderClient(
-            host=settings.beholder_host,
-            token=settings.beholder_token,
-        )
-        modules_to_exclude = []
         modularity_version = None
         for platform in self._platforms:
             modularity_version = platform.modularity['versions'][-1]
             for flavour in self._platform_flavors:
                 if flavour.modularity and flavour.modularity.get('versions'):
                     modularity_version = flavour.modularity['versions'][-1]
-            clean_dist_name = re.search(
-                r'(?P<dist_name>[a-z]+)', platform.name, re.IGNORECASE,
-            ).groupdict().get('dist_name', '')
-            distr_ver = platform.distr_version
->>>>>>> 45f94433
             if task.module_platform_version:
                 flavour_versions = [
                     flavour.modularity['versions']
@@ -247,41 +223,6 @@
                 )
             for arch in self._request_platforms[platform.name]:
                 module = ModuleWrapper.from_template(module_templates[0])
-<<<<<<< HEAD
-=======
-                endpoint = (
-                    f'/api/v1/distros/{clean_dist_name}/{distr_ver}'
-                    f'/module/{module.name}/{module.stream}/{arch}/'
-                )
-                pkgs_to_add = []
-                if not self._skip_module_checking:
-                    try:
-                        beholder_response = await beholder_client.get(endpoint)
-                    except Exception:
-                        logging.error('Cannot get module info')
-                        beholder_response = {}
-                    beholder_components = {
-                        item['ref']: item['name']
-                        for item in beholder_response.get('components', [])
-                    }
-                    for ref_id, component_name in beholder_components.items():
-                        try:
-                            git_ref_id = await self.get_ref_commit_id(
-                                component_name, module.stream)
-                        except Exception:
-                            logging.exception('Cannot get git_ref_commit_id:')
-                            continue
-                        if git_ref_id == ref_id:
-                            for artifact in beholder_response['artifacts']:
-                                srpm_name = artifact['sourcerpm']['name']
-                                if srpm_name != component_name:
-                                    continue
-                                modules_to_exclude.append(srpm_name)
-                                pkgs_to_add.extend(artifact['packages'])
-                for pkg_dict in pkgs_to_add:
-                    module.add_rpm_artifact(pkg_dict)
-
->>>>>>> 45f94433
                 module.add_module_dependencies_from_mock_defs(
                     mock_modules=mock_options.get('module_enable', []))
                 mock_options['module_enable'] = [
