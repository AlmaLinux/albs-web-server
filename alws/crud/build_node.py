import datetime
import logging
import typing

import sqlalchemy
from sqlalchemy import delete, insert, update
from sqlalchemy.future import select
from sqlalchemy.orm import Session, selectinload

from alws import models
from alws.config import settings
from alws.constants import BuildTaskStatus
from alws.schemas import build_node_schema
from alws.utils.modularity import IndexWrapper
from alws.utils.multilib import add_multilib_packages, get_multilib_packages
from alws.utils.noarch import save_noarch_packages
from alws.utils.pulp_client import PulpClient


async def get_available_build_task(
            db: Session,
            request: build_node_schema.RequestTask
        ) -> models.BuildTask:
    async with db.begin():
        # TODO: here should be config value
        ts_expired = datetime.datetime.now() - datetime.timedelta(minutes=20)
        query = ~models.BuildTask.dependencies.any()
        db_task = await db.execute(
            select(models.BuildTask).where(query).with_for_update().filter(
                    sqlalchemy.and_(
                        models.BuildTask.status < BuildTaskStatus.COMPLETED,
                        models.BuildTask.arch.in_(request.supported_arches),
                        sqlalchemy.or_(
                            models.BuildTask.ts < ts_expired,
                            models.BuildTask.ts.__eq__(None)
                        )
                    )
                ).options(
                selectinload(models.BuildTask.ref),
                selectinload(models.BuildTask.build).selectinload(
                    models.Build.repos),
                selectinload(models.BuildTask.platform).selectinload(
                    models.Platform.repos),
                selectinload(models.BuildTask.build).selectinload(
                    models.Build.user),
                selectinload(models.BuildTask.build).selectinload(
                    models.Build.linked_builds).selectinload(
                    models.Build.repos)
            ).order_by(models.BuildTask.id)
        )
        db_task = db_task.scalars().first()
        if not db_task:
            return
        db_task.ts = datetime.datetime.now()
        db_task.status = BuildTaskStatus.STARTED
        await db.commit()
    return db_task


def add_build_task_dependencies(db: Session, task: models.BuildTask,
                                last_task: models.BuildTask):
    task.dependencies.append(last_task)


async def update_failed_build_items(db: Session, build_id: int):
    query = select(models.BuildTask).where(
        sqlalchemy.and_(
            models.BuildTask.build_id == build_id,
            models.BuildTask.status == BuildTaskStatus.FAILED)
    ).order_by(models.BuildTask.index, models.BuildTask.id)
    async with db.begin():
        last_task = None
        failed_tasks = await db.execute(query)
        for task in failed_tasks.scalars():
            task.status = BuildTaskStatus.IDLE
            if last_task is not None:
                await db.run_sync(add_build_task_dependencies, task, last_task)
            last_task = task
        await db.commit()


async def ping_tasks(
            db: Session,
            task_list: typing.List[int]
        ):
    query = models.BuildTask.id.in_(task_list)
    now = datetime.datetime.now()
    async with db.begin():
        await db.execute(update(models.BuildTask).where(query).values(ts=now))
        await db.commit()


async def check_build_task_is_finished(db: Session, task_id: int) -> bool:
    async with db.begin():
        build_tasks = await db.execute(select(models.BuildTask).where(
            models.BuildTask.id == task_id))
        build_task = build_tasks.scalars().first()
    return BuildTaskStatus.is_finished(build_task.status)


async def __process_build_task_artifacts(
        db: Session, task_id: int, task_artifacts: list):
    pulp_client = PulpClient(
        settings.pulp_host,
        settings.pulp_user,
        settings.pulp_password
    )
    build_tasks = await db.execute(
        select(models.BuildTask).where(
            models.BuildTask.id == task_id).options(
            selectinload(models.BuildTask.platform),
            selectinload(models.BuildTask.build).selectinload(
                models.Build.repos
            ),
            selectinload(models.BuildTask.rpm_module)
        ).with_for_update()
    )
    build_task = build_tasks.scalars().first()
    module_index = None
    module_repo = None
    artifacts = []
    str_task_id = str(task_id)
    if build_task.rpm_module:
        module_repo = next(
            build_repo for build_repo in build_task.build.repos
            if build_repo.arch == build_task.arch
            and not build_repo.debug
            and build_repo.type == 'rpm'
        )
        repo_modules_yaml = await pulp_client.get_repo_modules_yaml(
            module_repo.url)
        module_index = IndexWrapper.from_template(repo_modules_yaml)
    for artifact in task_artifacts:
        href = None
        arch = build_task.arch
        if artifact.type == 'rpm' and artifact.arch == 'src':
            arch = artifact.arch
        repos = list(
            build_repo for build_repo in build_task.build.repos
            if build_repo.arch == arch
            and build_repo.type == artifact.type
            and build_repo.debug == artifact.is_debuginfo
        )
<<<<<<< HEAD
        module_index = None
        module_repo = None
        if build_task.rpm_module:
            module_repo = next(
                build_repo for build_repo in build_task.build.repos
                if build_repo.arch == build_task.arch
                and not build_repo.debug
                and build_repo.type == 'rpm'
            )
            repo_modules_yaml = await pulp_client.get_repo_modules_yaml(
                module_repo.url)
            module_index = IndexWrapper.from_template(repo_modules_yaml)
        artifacts = []
        for artifact in request.artifacts:
            href = None
            arch = build_task.arch
            if artifact.type == 'rpm' and artifact.arch == 'src':
                arch = artifact.arch
            if arch == 'src' and build_task.built_srpm_url is not None:
                continue
            repos = list(
                build_repo for build_repo in build_task.build.repos
                if build_repo.arch == arch
                and build_repo.type == artifact.type
                and build_repo.debug == artifact.is_debuginfo
            )
            if artifact.type == 'rpm':
                repo = repos[0]
                href = await pulp_client.create_rpm_package(
                    artifact.name, artifact.href, repo.pulp_href)
=======
        if artifact.type == 'rpm':
            repo = repos[0]
            href = await pulp_client.create_rpm_package(
                artifact.name, artifact.href, repo.pulp_href)
            if module_index:
>>>>>>> 64bd55b5
                for module in module_index.iter_modules():
                    rpm_package = await pulp_client.get_rpm_package(href)
                    module.add_rpm_artifact(rpm_package)
        elif artifact.type == 'build_log':
            repo = next(
                repo for repo in repos
                if repo.name.endswith(str_task_id)
            )
            href = await pulp_client.create_file(
                artifact.name, artifact.href, repo.pulp_href)
        if not href:
            logging.error("Artifact %s was not saved properly in Pulp, "
                          "skipping", str(artifact))
            continue
        artifacts.append(
            models.BuildTaskArtifact(
                build_task_id=build_task.id,
                name=artifact.name,
                type=artifact.type,
                href=href
            )
        )
    if build_task.rpm_module:
        module_pulp_href, sha256 = await pulp_client.create_module(
            module_index.render(),
            build_task.rpm_module.name,
            build_task.rpm_module.stream,
            build_task.rpm_module.context,
            build_task.rpm_module.arch
        )
        await pulp_client.modify_repository(
            module_repo.pulp_href,
            add=[module_pulp_href],
            remove=[build_task.rpm_module.pulp_href]
        )
        build_task.rpm_module.sha256 = sha256
        build_task.rpm_module.pulp_href = module_pulp_href

    db.add_all(artifacts)
    db.add(build_task)
    await db.commit()
    await db.refresh(build_task)
    return build_task


async def build_done(
            db: Session,
            request: build_node_schema.BuildDone
        ):

    build_task = await __process_build_task_artifacts(
        db, request.task_id, request.artifacts)
    status = BuildTaskStatus.COMPLETED
    if request.status == 'failed':
        status = BuildTaskStatus.FAILED
    elif request.status == 'excluded':
        status = BuildTaskStatus.EXCLUDED

    multilib_conditions = (
        build_task.arch in ('x86_64', 'i686'),
        status == BuildTaskStatus.COMPLETED,
        bool(settings.beholder_host),
        # TODO: Beholder doesn't have authorization right now
        # bool(settings.beholder_token),
    )
    if all(multilib_conditions):
        src_rpm = next(
            artifact.name for artifact in request.artifacts
            if artifact.arch == 'src' and artifact.type == 'rpm'
        )
        multilib_pkgs = await get_multilib_packages(db, build_task, src_rpm)
        if multilib_pkgs:
            await add_multilib_packages(db, build_task, multilib_pkgs)
    await save_noarch_packages(db, build_task)

<<<<<<< HEAD
    async with db.begin():
        rpms_result = await db.execute(select(models.BuildTaskArtifact).where(
            models.BuildTaskArtifact.build_task_id == build_task.id,
            models.BuildTaskArtifact.type == 'rpm'))
        srpm = None
        binary_rpms = []
        srpm_href = None
        for rpm in rpms_result.scalars().all():
            if rpm.name.endswith('.src.rpm') and (
                    build_task.built_srpm_url is not None):
                srpm_href = rpm.href
                continue
            if rpm.name.endswith('.src.rpm'):
                srpm = models.SourceRpm()
                srpm.artifact = rpm
                srpm.build = build_task.build
            else:
                binary_rpm = models.BinaryRpm()
                binary_rpm.artifact = rpm
                binary_rpm.build = build_task.build
                binary_rpms.append(binary_rpm)

        # retrieve already created instance of model SourceRpm
        if all((srpm is None,
                srpm_href is not None,
                build_task.built_srpm_url is not None)):
            srpm_artifact_ids = await db.execute(
                select(models.BuildTaskArtifact.id).where(
                    models.BuildTaskArtifact.href == srpm_href,
                ),
            )
            srpm_artifact_ids = list(srpm_artifact_ids.scalars().all())
            srpm = await db.execute(
                select(models.SourceRpm).where(
                    models.SourceRpm.artifact_id.in_(srpm_artifact_ids),
                ),
            )
            srpm = srpm.scalars().first()
=======
    await db.execute(
        update(models.BuildTask).where(
            models.BuildTask.id == request.task_id).values(status=status)
    )

    await db.execute(
        delete(models.BuildTaskDependency).where(
            models.BuildTaskDependency.c.build_task_dependency == request.task_id
        )
    )

    rpms_result = await db.execute(select(models.BuildTaskArtifact).where(
        models.BuildTaskArtifact.build_task_id == build_task.id,
        models.BuildTaskArtifact.type == 'rpm'))
    srpm = None
    binary_rpms = []
    for rpm in rpms_result.scalars().all():
        if rpm.name.endswith('.src.rpm'):
            srpm = models.SourceRpm()
            srpm.artifact = rpm
            srpm.build = build_task.build
        else:
            binary_rpm = models.BinaryRpm()
            binary_rpm.artifact = rpm
            binary_rpm.build = build_task.build
            binary_rpms.append(binary_rpm)
>>>>>>> 64bd55b5
    if srpm:
        if build_task.built_srpm_url is None:
            db.add(srpm)
            await db.commit()
            await db.refresh(srpm)
        for binary_rpm in binary_rpms:
            binary_rpm.source_rpm = srpm

<<<<<<< HEAD
        db.add_all(binary_rpms)
        await db.commit()

    # TODO: wrap this in whole function
    async with db.begin():
        uncompleted_tasks_ids = []
        if build_task.status in (BuildTaskStatus.COMPLETED,
                                 BuildTaskStatus.FAILED):
            uncompleted_tasks_ids = await db.execute(
                select(models.BuildTask.id).where(
                    models.BuildTask.id != build_task.id,
                    models.BuildTask.ref_id == build_task.ref_id,
                    models.BuildTask.status < BuildTaskStatus.COMPLETED,
                ),
            )
            uncompleted_tasks_ids = list(uncompleted_tasks_ids.scalars().all())

        # if SRPM doesn't builted in first arch of project,
        # we need to stop building project
        if build_task.status == BuildTaskStatus.FAILED and uncompleted_tasks_ids:  # noqa
            update_query = update(models.BuildTask).where(
                models.BuildTask.id.in_(uncompleted_tasks_ids),
            ).values(status=BuildTaskStatus.FAILED)
            await db.execute(update_query)

            remove_query = delete(models.BuildTaskDependency).where(
                models.BuildTaskDependency.c.build_task_dependency.in_(
                    uncompleted_tasks_ids),
            )
            await db.execute(remove_query)

        # if SRPM builted we need to download them
        # from pulp repos in next tasks
        if all((build_task.status == BuildTaskStatus.COMPLETED,
                uncompleted_tasks_ids,
                not build_task.built_srpm_url)):
            srpm_artifact = await db.execute(
                select(models.BuildTaskArtifact).where(
                    models.BuildTaskArtifact.build_task_id == build_task.id,
                    models.BuildTaskArtifact.name.like("%.src.rpm"),
                    models.BuildTaskArtifact.type == 'rpm',
                ),
            )
            srpm_artifact = srpm_artifact.scalars().first()

            srpm_url = "{}-src-{}-br/Packages/{}/{}".format(
                build_task.platform.name,
                build_task.build_id,
                srpm_artifact.name[0],
                srpm_artifact.name,
            )
            insert_values = [
                {'build_task_id': task_id, 'name': srpm_artifact.name,
                 'type': 'rpm', 'href': srpm_artifact.href}
                for task_id in uncompleted_tasks_ids
            ]

            update_query = update(models.BuildTask).where(
                models.BuildTask.ref_id == build_task.ref_id,
            ).values(built_srpm_url=srpm_url)
            await db.execute(update_query)
            await db.execute(insert(models.BuildTaskArtifact), insert_values)

        await db.commit()
=======
    db.add_all(binary_rpms)
    await db.commit()
>>>>>>> 64bd55b5
<|MERGE_RESOLUTION|>--- conflicted
+++ resolved
@@ -141,44 +141,11 @@
             and build_repo.type == artifact.type
             and build_repo.debug == artifact.is_debuginfo
         )
-<<<<<<< HEAD
-        module_index = None
-        module_repo = None
-        if build_task.rpm_module:
-            module_repo = next(
-                build_repo for build_repo in build_task.build.repos
-                if build_repo.arch == build_task.arch
-                and not build_repo.debug
-                and build_repo.type == 'rpm'
-            )
-            repo_modules_yaml = await pulp_client.get_repo_modules_yaml(
-                module_repo.url)
-            module_index = IndexWrapper.from_template(repo_modules_yaml)
-        artifacts = []
-        for artifact in request.artifacts:
-            href = None
-            arch = build_task.arch
-            if artifact.type == 'rpm' and artifact.arch == 'src':
-                arch = artifact.arch
-            if arch == 'src' and build_task.built_srpm_url is not None:
-                continue
-            repos = list(
-                build_repo for build_repo in build_task.build.repos
-                if build_repo.arch == arch
-                and build_repo.type == artifact.type
-                and build_repo.debug == artifact.is_debuginfo
-            )
-            if artifact.type == 'rpm':
-                repo = repos[0]
-                href = await pulp_client.create_rpm_package(
-                    artifact.name, artifact.href, repo.pulp_href)
-=======
         if artifact.type == 'rpm':
             repo = repos[0]
             href = await pulp_client.create_rpm_package(
                 artifact.name, artifact.href, repo.pulp_href)
             if module_index:
->>>>>>> 64bd55b5
                 for module in module_index.iter_modules():
                     rpm_package = await pulp_client.get_rpm_package(href)
                     module.add_rpm_artifact(rpm_package)
@@ -254,46 +221,6 @@
             await add_multilib_packages(db, build_task, multilib_pkgs)
     await save_noarch_packages(db, build_task)
 
-<<<<<<< HEAD
-    async with db.begin():
-        rpms_result = await db.execute(select(models.BuildTaskArtifact).where(
-            models.BuildTaskArtifact.build_task_id == build_task.id,
-            models.BuildTaskArtifact.type == 'rpm'))
-        srpm = None
-        binary_rpms = []
-        srpm_href = None
-        for rpm in rpms_result.scalars().all():
-            if rpm.name.endswith('.src.rpm') and (
-                    build_task.built_srpm_url is not None):
-                srpm_href = rpm.href
-                continue
-            if rpm.name.endswith('.src.rpm'):
-                srpm = models.SourceRpm()
-                srpm.artifact = rpm
-                srpm.build = build_task.build
-            else:
-                binary_rpm = models.BinaryRpm()
-                binary_rpm.artifact = rpm
-                binary_rpm.build = build_task.build
-                binary_rpms.append(binary_rpm)
-
-        # retrieve already created instance of model SourceRpm
-        if all((srpm is None,
-                srpm_href is not None,
-                build_task.built_srpm_url is not None)):
-            srpm_artifact_ids = await db.execute(
-                select(models.BuildTaskArtifact.id).where(
-                    models.BuildTaskArtifact.href == srpm_href,
-                ),
-            )
-            srpm_artifact_ids = list(srpm_artifact_ids.scalars().all())
-            srpm = await db.execute(
-                select(models.SourceRpm).where(
-                    models.SourceRpm.artifact_id.in_(srpm_artifact_ids),
-                ),
-            )
-            srpm = srpm.scalars().first()
-=======
     await db.execute(
         update(models.BuildTask).where(
             models.BuildTask.id == request.task_id).values(status=status)
@@ -320,7 +247,6 @@
             binary_rpm.artifact = rpm
             binary_rpm.build = build_task.build
             binary_rpms.append(binary_rpm)
->>>>>>> 64bd55b5
     if srpm:
         if build_task.built_srpm_url is None:
             db.add(srpm)
@@ -329,72 +255,5 @@
         for binary_rpm in binary_rpms:
             binary_rpm.source_rpm = srpm
 
-<<<<<<< HEAD
-        db.add_all(binary_rpms)
-        await db.commit()
-
-    # TODO: wrap this in whole function
-    async with db.begin():
-        uncompleted_tasks_ids = []
-        if build_task.status in (BuildTaskStatus.COMPLETED,
-                                 BuildTaskStatus.FAILED):
-            uncompleted_tasks_ids = await db.execute(
-                select(models.BuildTask.id).where(
-                    models.BuildTask.id != build_task.id,
-                    models.BuildTask.ref_id == build_task.ref_id,
-                    models.BuildTask.status < BuildTaskStatus.COMPLETED,
-                ),
-            )
-            uncompleted_tasks_ids = list(uncompleted_tasks_ids.scalars().all())
-
-        # if SRPM doesn't builted in first arch of project,
-        # we need to stop building project
-        if build_task.status == BuildTaskStatus.FAILED and uncompleted_tasks_ids:  # noqa
-            update_query = update(models.BuildTask).where(
-                models.BuildTask.id.in_(uncompleted_tasks_ids),
-            ).values(status=BuildTaskStatus.FAILED)
-            await db.execute(update_query)
-
-            remove_query = delete(models.BuildTaskDependency).where(
-                models.BuildTaskDependency.c.build_task_dependency.in_(
-                    uncompleted_tasks_ids),
-            )
-            await db.execute(remove_query)
-
-        # if SRPM builted we need to download them
-        # from pulp repos in next tasks
-        if all((build_task.status == BuildTaskStatus.COMPLETED,
-                uncompleted_tasks_ids,
-                not build_task.built_srpm_url)):
-            srpm_artifact = await db.execute(
-                select(models.BuildTaskArtifact).where(
-                    models.BuildTaskArtifact.build_task_id == build_task.id,
-                    models.BuildTaskArtifact.name.like("%.src.rpm"),
-                    models.BuildTaskArtifact.type == 'rpm',
-                ),
-            )
-            srpm_artifact = srpm_artifact.scalars().first()
-
-            srpm_url = "{}-src-{}-br/Packages/{}/{}".format(
-                build_task.platform.name,
-                build_task.build_id,
-                srpm_artifact.name[0],
-                srpm_artifact.name,
-            )
-            insert_values = [
-                {'build_task_id': task_id, 'name': srpm_artifact.name,
-                 'type': 'rpm', 'href': srpm_artifact.href}
-                for task_id in uncompleted_tasks_ids
-            ]
-
-            update_query = update(models.BuildTask).where(
-                models.BuildTask.ref_id == build_task.ref_id,
-            ).values(built_srpm_url=srpm_url)
-            await db.execute(update_query)
-            await db.execute(insert(models.BuildTaskArtifact), insert_values)
-
-        await db.commit()
-=======
     db.add_all(binary_rpms)
-    await db.commit()
->>>>>>> 64bd55b5
+    await db.commit()