import asyncio
import datetime
import logging
import typing
import traceback

import sqlalchemy
from sqlalchemy import delete, insert, update
from sqlalchemy.future import select
from sqlalchemy.orm import Session, selectinload

from alws import models
from alws.config import settings
from alws.constants import BuildTaskStatus
from alws.errors import (
    ArtifactConversionError,
    ModuleUpdateError,
    MultilibProcessingError,
    NoarchProcessingError,
    RepositoryAddError,
    SrpmProvisionError,
)
from alws.schemas import build_node_schema
from alws.utils.modularity import IndexWrapper
from alws.utils.multilib import add_multilib_packages, get_multilib_packages
from alws.utils.noarch import save_noarch_packages
from alws.utils.pulp_client import PulpClient


async def get_available_build_task(
            db: Session,
            request: build_node_schema.RequestTask
        ) -> models.BuildTask:
    async with db.begin():
        # TODO: here should be config value
        ts_expired = datetime.datetime.now() - datetime.timedelta(minutes=20)
        query = ~models.BuildTask.dependencies.any()
        db_task = await db.execute(
            select(models.BuildTask).where(query).with_for_update().filter(
                    sqlalchemy.and_(
                        models.BuildTask.status < BuildTaskStatus.COMPLETED,
                        models.BuildTask.arch.in_(request.supported_arches),
                        sqlalchemy.or_(
                            models.BuildTask.ts < ts_expired,
                            models.BuildTask.ts.__eq__(None)
                        )
                    )
                ).options(
                    selectinload(models.BuildTask.ref),
                    selectinload(models.BuildTask.build).selectinload(
                        models.Build.repos),
                    selectinload(models.BuildTask.platform).selectinload(
                        models.Platform.repos),
                    selectinload(models.BuildTask.build).selectinload(
                        models.Build.user),
                    selectinload(models.BuildTask.build).selectinload(
                        models.Build.linked_builds).selectinload(
                        models.Build.repos),
                    selectinload(models.BuildTask.build).selectinload(
                        models.Build.platform_flavors).selectinload(
                        models.PlatformFlavour.repos),
                    selectinload(models.BuildTask.rpm_module)
            ).order_by(models.BuildTask.id)
        )
        db_task = db_task.scalars().first()
        if not db_task:
            return
        db_task.ts = datetime.datetime.now()
        db_task.status = BuildTaskStatus.STARTED
        await db.commit()
    return db_task


def add_build_task_dependencies(db: Session, task: models.BuildTask,
                                last_task: models.BuildTask):
    task.dependencies.append(last_task)


async def update_failed_build_items(db: Session, build_id: int):
    query = select(models.BuildTask).where(
        sqlalchemy.and_(
            models.BuildTask.build_id == build_id,
            models.BuildTask.status == BuildTaskStatus.FAILED)
    ).order_by(models.BuildTask.index, models.BuildTask.id)
    async with db.begin():
        last_task = None
        failed_tasks = await db.execute(query)
        for task in failed_tasks.scalars():
            task.status = BuildTaskStatus.IDLE
            task.ts = None
            if last_task is not None:
                await db.run_sync(add_build_task_dependencies, task, last_task)
            last_task = task
        await db.commit()


async def log_repo_exists(db: Session, task: models.BuildTask):
    repo = await db.execute(select(models.Repository).where(
        models.Repository.name == task.get_log_repo_name()
    ))
    return bool(repo.scalars().first())


async def create_build_log_repo(db: Session, task: models.BuildTask):
    pulp_client = PulpClient(
        settings.pulp_host,
        settings.pulp_user,
        settings.pulp_password
    )
    repo_name = task.get_log_repo_name()
    pulp_repo = await pulp_client.get_log_repository(repo_name)
    if pulp_repo:
        pulp_href = pulp_repo['pulp_href']
        repo_url = (await pulp_client.get_log_distro(repo_name))['base_url']
    else: 
        repo_url, pulp_href = await pulp_client.create_log_repo(repo_name)
    if await log_repo_exists(db, task):
        return
    log_repo = models.Repository(
        name=repo_name,
        url=repo_url,
        arch=task.arch,
        pulp_href=pulp_href,
        type='build_log',
        debug=False
    )
    db.add(log_repo)
    await db.flush()
    await db.refresh(log_repo)
    await db.execute(
        insert(models.BuildRepo).values(
            build_id=task.build_id,
            repository_id=log_repo.id
        )
    )
    await db.commit()


async def ping_tasks(
            db: Session,
            task_list: typing.List[int]
        ):
    query = models.BuildTask.id.in_(task_list)
    now = datetime.datetime.now()
    async with db.begin():
        await db.execute(update(models.BuildTask).where(query).values(ts=now))
        await db.commit()


async def get_build_task(db: Session, task_id: int) -> models.BuildTask:
    build_tasks = await db.execute(
        select(models.BuildTask).where(models.BuildTask.id == task_id).options(
            selectinload(models.BuildTask.platform)
        )
    )
    return build_tasks.scalars().first()


async def __get_rpm_package_info(pulp_client: PulpClient, rpm_href: str) \
        -> (str, dict):
    info = await pulp_client.get_rpm_package(rpm_href)
    return rpm_href, info


async def __process_rpms(pulp_client: PulpClient, task_id: int, task_arch: str,
                         task_artifacts: list, repositories: list,
                         built_srpm_url: str = None, module_index=None):

    def get_repo(repo_arch, is_debug):
        return next(
            build_repo for build_repo in repositories
            if build_repo.arch == repo_arch
            and build_repo.type == 'rpm'
            and build_repo.debug == is_debug
        )

    rpms = []
    arch_repo = get_repo(task_arch, False)
    debug_repo = get_repo(task_arch, True)
    src_repo = get_repo('src', False)
    arch_packages_tasks = []
    src_packages_tasks = []
    debug_packages_tasks = []
    for artifact in task_artifacts:
        if artifact.arch == 'src':
            if built_srpm_url is None:
                src_packages_tasks.append(pulp_client.create_entity(artifact))
        elif artifact.is_debuginfo:
            debug_packages_tasks.append(pulp_client.create_entity(artifact))
        else:
            arch_packages_tasks.append(pulp_client.create_entity(artifact))

    processed_packages = []
    for tasks, repo in (
                (src_packages_tasks, src_repo),
                (arch_packages_tasks, arch_repo),
                (debug_packages_tasks, debug_repo)
            ):
        if not tasks:
            continue
        try:
            results = await asyncio.gather(*tasks)
        except Exception as e:
            logging.exception(
                'Cannot create RPM packages for repo %s',
                str(repo)
            )
            raise ArtifactConversionError(
                f'Cannot put RPM packages into Pulp storage: {e}'
            )
        processed_packages.extend(results)
        hrefs = [item[0] for item in results]
        try:
            await pulp_client.modify_repository(
                repo.pulp_href, add=hrefs)
        except Exception:
            logging.exception(
                'Cannot add RPM packages to the repository: %s', str(repo)
            )
            raise RepositoryAddError(
                f'Cannot add RPM packages to the repository {str(repo)}'
            )

    for href, artifact in processed_packages:
        rpms.append(
            models.BuildTaskArtifact(
                build_task_id=task_id,
                name=artifact.name,
                type=artifact.type,
                href=href
            )
        )

    if module_index:
        results = await asyncio.gather(*[__get_rpm_package_info(
            pulp_client, rpm.href) for rpm in rpms])
        packages_info = dict(results)
        try:
            for module in module_index.iter_modules():
                for rpm in rpms:
                    rpm_package = packages_info[rpm.href]
                    module.add_rpm_artifact(rpm_package)
        except Exception as e:
            raise ModuleUpdateError('Cannot update module: %s', str(e)) from e

    return rpms


async def __process_logs(pulp_client: PulpClient, task_id: int,
                         task_artifacts: list, repositories: list):
    if not repositories:
        logging.error('Log repository is absent, skipping logs processing')
        return
    logs = []
    str_task_id = str(task_id)
    repo = [repo for repo in repositories
            if repo.name.endswith(str_task_id)]
    if not repo:
        logging.error('Log repository is absent, skipping logs processing')
        return
    repo = repo[0]
    files = [pulp_client.create_entity(artifact)
             for artifact in task_artifacts]
    try:
        results = await asyncio.gather(*files)
    except Exception as e:
        logging.exception('Cannot create log files for %s', str(repo))
        raise ArtifactConversionError(
            f'Cannot create log files for {str(repo)}, error: {str(e)}')

    hrefs = []
    for href, artifact in results:
        logs.append(
            models.BuildTaskArtifact(
                build_task_id=task_id,
                name=artifact.name,
                type=artifact.type,
                href=href
            )
        )
        hrefs.append(href)
    try:
        await pulp_client.modify_repository(repo.pulp_href, add=hrefs)
    except Exception as e:
        logging.exception('Cannot add log files to the repository: %s',
                          str(e))
        raise RepositoryAddError(
            'Cannot save build log into Pulp repository: %s', str(e))
    return logs


async def __process_build_task_artifacts(
        db: Session, pulp_client: PulpClient, task_id: int, task_artifacts: list):
    build_tasks = await db.execute(
        select(models.BuildTask).where(
            models.BuildTask.id == task_id).with_for_update().options(
            selectinload(models.BuildTask.platform).selectinload(
                models.Platform.reference_platforms),
            selectinload(models.BuildTask.rpm_module),
            selectinload(models.BuildTask.build).selectinload(
                models.Build.repos
            ),
        )
    )
    build_task = build_tasks.scalars().first()
    module_index = None
    module_repo = None
    query = select(models.Repository).join(models.BuildRepo).where(
        models.BuildRepo.c.build_id == build_task.build_id)
    repositories = list((await db.execute(query)).scalars().all())
    if build_task.rpm_module:
        module_repo = next(
            build_repo for build_repo in repositories
            if build_repo.arch == build_task.arch
            and build_repo.debug is False
            and build_repo.type == 'rpm'
        )
        try:
            repo_modules_yaml = await pulp_client.get_repo_modules_yaml(
                module_repo.url)
            module_index = IndexWrapper.from_template(repo_modules_yaml)
        except Exception as e:
            message = f'Cannot parse modules index: {str(e)}'
            logging.exception('Cannot parse modules index: %s', str(e))
            raise ModuleUpdateError(message) from e
    rpm_artifacts = [item for item in task_artifacts if item.type == 'rpm']
    log_artifacts = [item for item in task_artifacts
                     if item.type == 'build_log']
    rpm_repositories = [repo for repo in repositories
                        if repo.type == 'rpm']
    log_repositories = [repo for repo in repositories
                        if repo.type == 'build_log']
    # Committing logs separately for UI to be able to fetch them
    logging.info('Processing logs')
    logs_entries = await __process_logs(
        pulp_client, build_task.id, log_artifacts, log_repositories)
    if logs_entries:
        db.add_all(logs_entries)
        await db.flush()
    logging.info('Logs processing is finished')
    rpm_entries = await __process_rpms(
        pulp_client, build_task.id, build_task.arch,
        rpm_artifacts, rpm_repositories,
        built_srpm_url=build_task.built_srpm_url,
        module_index=module_index
    )
    if build_task.rpm_module and module_index:
        try:
            module_pulp_href, sha256 = await pulp_client.create_module(
                module_index.render(),
                build_task.rpm_module.name,
                build_task.rpm_module.stream,
                build_task.rpm_module.context,
                build_task.rpm_module.arch
            )
            old_modules = await pulp_client.get_repo_modules(module_repo.pulp_href)
            await pulp_client.modify_repository(
                module_repo.pulp_href,
                add=[module_pulp_href],
                remove=old_modules
            )
            build_task.rpm_module.sha256 = sha256
            build_task.rpm_module.pulp_href = module_pulp_href
        except Exception as e:
            message = f'Cannot update module information inside Pulp: {str(e)}'
            logging.exception(message)
            raise ModuleUpdateError(message) from e

    if rpm_entries:
        db.add_all(rpm_entries)
    db.add(build_task)
    await db.flush()
    await db.refresh(build_task)
    return build_task


async def __update_built_srpm_url(db: Session, build_task: models.BuildTask):
    uncompleted_tasks_ids = []
    if build_task.status in (BuildTaskStatus.COMPLETED,
                             BuildTaskStatus.FAILED):
        uncompleted_tasks_ids = await db.execute(
            select(models.BuildTask.id).where(
                models.BuildTask.id != build_task.id,
                models.BuildTask.ref_id == build_task.ref_id,
                models.BuildTask.status < BuildTaskStatus.COMPLETED,
            ),
        )
        uncompleted_tasks_ids = uncompleted_tasks_ids.scalars().all()

    # if SRPM isn't built in first arch of project,
    # we need to stop building project
    if build_task.status == BuildTaskStatus.FAILED and uncompleted_tasks_ids:
        update_query = update(models.BuildTask).where(
            models.BuildTask.id.in_(uncompleted_tasks_ids),
        ).values(status=BuildTaskStatus.FAILED)
        await db.execute(update_query)

        remove_query = delete(models.BuildTaskDependency).where(
            models.BuildTaskDependency.c.build_task_dependency.in_(
                uncompleted_tasks_ids),
        )
        await db.execute(remove_query)

    # if SRPM built we need to download them
    # from pulp repos in next tasks
    if all((build_task.status == BuildTaskStatus.COMPLETED,
            uncompleted_tasks_ids,
            build_task.built_srpm_url is None)):
        srpm_artifact = await db.execute(
            select(models.BuildTaskArtifact).where(
                models.BuildTaskArtifact.build_task_id == build_task.id,
                models.BuildTaskArtifact.name.like("%.src.rpm"),
                models.BuildTaskArtifact.type == 'rpm',
            ),
        )
        srpm_artifact = srpm_artifact.scalars().first()

        srpm_url = "{}-src-{}-br/Packages/{}/{}".format(
            build_task.platform.name,
            build_task.build_id,
            srpm_artifact.name[0].lower(),
            srpm_artifact.name,
        )
        insert_values = [
            {
                'build_task_id': task_id,
                'name': srpm_artifact.name,
                'type': 'rpm',
                'href': srpm_artifact.href
            }
            for task_id in uncompleted_tasks_ids
        ]

        update_query = update(models.BuildTask).where(
            models.BuildTask.ref_id == build_task.ref_id,
        ).values(built_srpm_url=srpm_url)
        await db.execute(update_query)
        await db.execute(insert(models.BuildTaskArtifact), insert_values)


async def safe_build_done(db: Session, request: build_node_schema.BuildDone):
    success = True
    pulp = PulpClient(
        settings.pulp_host,
        settings.pulp_user,
        settings.pulp_password
    )
    try:
        async with db.begin():
            async with pulp.begin():
                await build_done(db, pulp, request)
    except Exception:
        logging.exception('Build done failed:')
        success = False
        update_query = update(models.BuildTask).where(
            models.BuildTask.id == request.task_id,
        ).values(status=BuildTaskStatus.FAILED, error=traceback.format_exc())
        await db.execute(update_query)
    finally:
        remove_dep_query = delete(models.BuildTaskDependency).where(
            models.BuildTaskDependency.c.build_task_dependency == request.task_id
        )
        await db.execute(remove_dep_query)
        await db.commit()
    return success


async def build_done(db: Session, pulp: PulpClient, request: build_node_schema.BuildDone):
    build_task = await __process_build_task_artifacts(
        db, pulp, request.task_id, request.artifacts)
    status = BuildTaskStatus.COMPLETED
    if request.status == 'failed':
        status = BuildTaskStatus.FAILED
    elif request.status == 'excluded':
        status = BuildTaskStatus.EXCLUDED
    src_rpm = next((
        artifact.name for artifact in request.artifacts
        if artifact.arch == 'src' and artifact.type == 'rpm'
    ), None)
    multilib_conditions = (
        src_rpm is not None,
        build_task.arch == 'x86_64',
        status == BuildTaskStatus.COMPLETED,
        bool(settings.beholder_host),
        # TODO: Beholder doesn't have authorization right now
        # bool(settings.beholder_token),
    )
    if all(multilib_conditions):
        multilib_pkgs = await get_multilib_packages(
            db, build_task, src_rpm)
        if multilib_pkgs:
            await add_multilib_packages(db, pulp, build_task, multilib_pkgs)

    await db.execute(
        update(models.BuildTask).where(
            models.BuildTask.id == request.task_id).values(status=status)
    )

    await save_noarch_packages(db, pulp, build_task)

    rpms_result = await db.execute(select(models.BuildTaskArtifact).where(
        models.BuildTaskArtifact.build_task_id == build_task.id,
        models.BuildTaskArtifact.type == 'rpm'))
    srpm = None
    binary_rpms = []
    for rpm in rpms_result.scalars().all():
        if rpm.name.endswith('.src.rpm') and (
                build_task.built_srpm_url is not None):
            continue
        if rpm.name.endswith('.src.rpm'):
            srpm = models.SourceRpm()
            srpm.artifact = rpm
            srpm.build = build_task.build
        else:
            binary_rpm = models.BinaryRpm()
            binary_rpm.artifact = rpm
            binary_rpm.build = build_task.build
            binary_rpms.append(binary_rpm)

    # retrieve already created instance of model SourceRpm
    if not srpm:
        srpms = await db.execute(select(models.SourceRpm).where(
            models.SourceRpm.build_id == build_task.build_id))
        srpm = srpms.scalars().first()
    if srpm:
        if build_task.built_srpm_url is None:
            db.add(srpm)
            await db.flush()
            await db.refresh(srpm)
        for binary_rpm in binary_rpms:
            binary_rpm.source_rpm = srpm

    db.add_all(binary_rpms)
<<<<<<< HEAD
    await db.commit()

    try:
        await __update_built_srpm_url(db, build_task)
    except Exception as e:
        raise SrpmProvisionError(f'Cannot update subsequent tasks '
                                 f'with the source RPM link {str(e)}')

    await db.execute(remove_dep_query)
    await db.commit()
=======
    await db.flush()
    await __update_built_srpm_url(db, build_task)
>>>>>>> 1f846556
<|MERGE_RESOLUTION|>--- conflicted
+++ resolved
@@ -531,18 +531,5 @@
             binary_rpm.source_rpm = srpm
 
     db.add_all(binary_rpms)
-<<<<<<< HEAD
-    await db.commit()
-
-    try:
-        await __update_built_srpm_url(db, build_task)
-    except Exception as e:
-        raise SrpmProvisionError(f'Cannot update subsequent tasks '
-                                 f'with the source RPM link {str(e)}')
-
-    await db.execute(remove_dep_query)
-    await db.commit()
-=======
     await db.flush()
-    await __update_built_srpm_url(db, build_task)
->>>>>>> 1f846556
+    await __update_built_srpm_url(db, build_task)