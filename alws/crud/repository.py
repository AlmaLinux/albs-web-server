--- conflicted
+++ resolved
@@ -114,29 +114,17 @@
         db: Session, repository_id: int,
         payload: repository_schema.RepositoryUpdate
 ) -> models.Repository:
-<<<<<<< HEAD
-    repository = db.execute(select(
-        models.Repository).get(repository_id))
-    for field, value in payload.dict():
-        setattr(repository, field, value)
-    db.add(repository)
-    db.flush()
-    db.refresh(repository)
-    return repository
-=======
-    async with db.begin():
-        db_repo = await db.execute(
-            select(models.Repository).where(
-                models.Repository.id == repository_id)
-        )
-        db_repo = db_repo.scalars().first()
-        for field, value in payload.dict().items():
-            setattr(db_repo, field, value)
+    db_repo = db.execute(
+        select(models.Repository).where(
+            models.Repository.id == repository_id)
+    )
+    db_repo = db_repo.scalars().first()
+    for field, value in payload.dict().items():
+        setattr(db_repo, field, value)
         db.add(db_repo)
-        await db.commit()
-    await db.refresh(db_repo)
+        db.flush()
+    db.refresh(db_repo)
     return db_repo
->>>>>>> 20755f48
 
 
 async def delete_repository(db: Session, repository_id: int):
