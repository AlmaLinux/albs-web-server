import typing

from sqlalchemy.future import select
from sqlalchemy.orm import selectinload
from sqlalchemy.sql.expression import func

from alws.crud.actions import ensure_all_actions_exist
from alws.database import Session
from alws.errors import TeamError
from alws.models import (
    Team,
    User,
    UserAction,
    UserRole,
)
from alws.perms.roles import (
    Contributor,
    Manager,
    Observer,
    PlatformMaintainer,
    ProductMaintainer,
    Signer,
)
from alws.schemas import team_schema


async def create_team_roles(session: Session, team_name: str):
    required_roles = (Contributor, Manager, Observer, PlatformMaintainer,
                      ProductMaintainer, Signer)
    new_role_names = [f'{team_name}_{role.name}'
                      for role in required_roles]

    existing_roles = (await session.execute(select(UserRole).where(
        UserRole.name.in_(new_role_names)))).scalars().all()
    existing_role_names = {r.name for r in existing_roles}

    if len(new_role_names) == len(existing_roles):
        return existing_roles

    await ensure_all_actions_exist(session)
    existing_actions = (await session.execute(
        select(UserAction))).scalars().all()

    new_roles = []
    for role in required_roles:
        role_name = f'{team_name}_{role.name}'
        if role_name in existing_role_names:
            continue
        role_actions = []
        for required_action in role.actions:
            for action in existing_actions:
                if required_action == action.name:
                    role_actions.append(action)

        new_roles.append(UserRole(name=role_name, actions=role_actions))

    if new_roles:
        session.add_all(new_roles)
        await session.flush()

    for role in new_roles:
        await session.refresh(role)

    return new_roles + existing_roles


<<<<<<< HEAD
async def create_team(
    session: Session,
    payload: team_schema.TeamCreate,
) -> Team:
=======
async def create_team(session: Session, team_name: str, user_id: int, flush=False) -> Team:
>>>>>>> 785af217
    owner = (await session.execute(select(User).where(
        User.id == payload.user_id).options(
            selectinload(User.roles)
    ))).scalars().first()

    if not owner:
        raise TeamError(f'Unknown user ID: {payload.user_id}')

    existing_team = (await session.execute(select(Team).where(
        Team.name == payload.team_name).options(
        selectinload(Team.roles),
        selectinload(Team.owner),
        selectinload(Team.members),
    ))).scalars().first()

    if existing_team:
        raise TeamError(f'Team={payload.team_name} already exist')

    team_roles = await create_team_roles(session, payload.team_name)
    manager_role = [r for r in team_roles if 'manager' in r.name][0]

    new_team = Team(name=payload.team_name)
    new_team.owner = owner
    new_team.roles = team_roles
    new_team.members = [owner]
    owner.roles.append(manager_role)

    session.add(new_team)
    session.add_all(team_roles)
    session.add(owner)
    if flush:
        await session.flush()
    else:
        await session.commit()
    await session.refresh(new_team)
    return new_team


async def get_teams(
    session: Session,
    page_number: int = None,
    team_id: int = None,
) -> typing.Union[typing.List[Team], Team]:

    def generate_query(count=False):
        query = select(Team).order_by(Team.id.desc()).options(
            selectinload(Team.members),
            selectinload(Team.owner),
            selectinload(Team.roles),
            selectinload(Team.products),
        )
        if count:
            query = select(func.count(Team.id))
        if page_number and not count:
            query = query.slice(10 * page_number - 10, 10 * page_number)
        return query

    if page_number:
        return {
            'teams': (await session.execute(generate_query())).scalars().all(),
            'total_teams': (
                await session.execute(generate_query(count=True))
            ).scalar(),
            'current_page': page_number,
        }
    if team_id:
        query = generate_query().where(Team.id == team_id)
        db_team = (await session.execute(query)).scalars().first()
        db_team.members = sorted(db_team.members, key=lambda x: x.id)
        return db_team
    return (await session.execute(generate_query())).scalars().all()


async def update_members(
    session: Session,
    payload: team_schema.TeamMembersUpdate,
    team_id: int,
) -> Team:
    items_to_update = []
    if payload.modification not in ('add', 'remove'):
        raise TeamError(f'Unknown modification: {payload.modification}')
    db_team = (await session.execute(
        select(Team).where(Team.id == team_id).options(
            selectinload(Team.members),
            selectinload(Team.owner),
            selectinload(Team.roles),
        ),
    )).scalars().first()
    if not db_team:
        raise TeamError(f'Team={team_id} doesn`t exist')
    db_users = await session.execute(
        select(User).where(User.id.in_((
            user.id for user in payload.members_to_update
        ))).options(
            selectinload(User.roles),
            selectinload(User.oauth_accounts)
        ),
    )
    db_contributor_team_role = next(
        role for role in db_team.roles
        if Contributor.name in role.name
    )
    operation = 'append' if payload.modification == 'add' else 'remove'
    db_team_members_update = getattr(db_team.members, operation)
    for db_user in db_users.scalars().all():
        if operation == 'remove' and db_user not in db_team.members:
            raise TeamError(
                f'Cannot remove user={db_user.id} from team,'
                ' user not in team members'
            )
        db_user_role_update = getattr(db_user.roles, operation)
        db_team_members_update(db_user)
        db_user_role_update(db_contributor_team_role)
        items_to_update.append(db_user)
    items_to_update.append(db_team)
    session.add_all(items_to_update)
    await session.commit()
    await session.refresh(db_team)
    return db_team


async def remove_team(db: Session, team_id: int):
    db_team = await get_teams(db, team_id=team_id)
    if not db_team:
        raise TeamError(f'Team={team_id} doesn`t exist')
    await db.delete(db_team)
    await db.commit()<|MERGE_RESOLUTION|>--- conflicted
+++ resolved
@@ -64,14 +64,11 @@
     return new_roles + existing_roles
 
 
-<<<<<<< HEAD
 async def create_team(
     session: Session,
     payload: team_schema.TeamCreate,
+    flush: bool = False,
 ) -> Team:
-=======
-async def create_team(session: Session, team_name: str, user_id: int, flush=False) -> Team:
->>>>>>> 785af217
     owner = (await session.execute(select(User).where(
         User.id == payload.user_id).options(
             selectinload(User.roles)
