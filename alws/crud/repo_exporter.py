import datetime
import typing
from pathlib import Path

from sqlalchemy import update, delete, insert
from sqlalchemy.future import select
from sqlalchemy.orm import Session

from alws import models
from alws.config import settings
from alws.constants import ExportStatus
from alws.utils.pulp_client import PulpClient


async def create_pulp_exporters_to_fs(db: Session,
                                      repo_list: typing.List[int]):
    query = select(models.Repository).where(
        models.Repository.id.in_(repo_list))
    export_name = ','.join((str(r) for r in repo_list))
    export_repos = []
    pulp_client = PulpClient(settings.pulp_host, settings.pulp_user,
                             settings.pulp_password)
    et_inserted = db.execute(
        insert(models.ExportTask).values(
            name=export_name, status=ExportStatus.NEW)
    )
    export_task_pk = et_inserted.inserted_primary_key[0]
    response = db.execute(query)
    db.flush()
    for repo in response.scalars().all():
        export_path = str(Path(
            settings.pulp_export_path, repo.export_path, 'Packages'))
        fs_exporter_href = await pulp_client.create_filesystem_exporter(
            f'{repo.name}-{repo.arch}', export_path)
        export_repos.append({
            'path': export_path,
            'exported_id': export_task_pk,
            'repository_id': repo.id,
            'fs_exporter_href': fs_exporter_href
        })
    if export_repos:
        db.execute(
            insert(models.RepoExporter), export_repos)
        db.flush()
    return export_task_pk


async def execute_pulp_exporters_to_fs(db: Session,
                                       export_id: int):
    pulp_client = PulpClient(settings.pulp_host, settings.pulp_user,
                             settings.pulp_password)
    now = datetime.datetime.now()
    query = select(
        models.RepoExporter.fs_exporter_href,
        models.RepoExporter.path,
        models.Repository.pulp_href,
        models.Repository.url
    ).where(
        models.RepoExporter.exported_id == export_id
    ).join(
        models.Repository
    ).filter(
        models.RepoExporter.repository_id == models.Repository.id)
    db.execute(
        update(models.ExportTask).where(
            models.ExportTask.id == export_id).values(
            exported_at=now, status=ExportStatus.IN_PROGRESS))
    response = db.execute(query)
    db.flush()
    exported_data = {}
    for fs_exporter_href, fse_path, pulp_href, repo_url in response:
        latest_version_href = await pulp_client.get_repo_latest_version(
            pulp_href)
        await pulp_client.export_to_filesystem(
            fs_exporter_href, latest_version_href)
        exported_data[fse_path] = repo_url
        await pulp_client.delete_filesystem_exporter(fs_exporter_href)
<<<<<<< HEAD
    db.execute(
        update(models.ExportTask).where(
            models.ExportTask.id == export_id).values(
            exported_at=now, status=ExportStatus.COMPLETED))
    db.flush()
=======
    async with db.begin():
        await db.execute(
            update(models.ExportTask).where(
                models.ExportTask.id == export_id).values(
                exported_at=now, status=ExportStatus.COMPLETED))
        await db.execute(
            delete(models.RepoExporter).where(
                models.RepoExporter.exported_id == export_id)
        )
        await db.commit()
>>>>>>> 20755f48
    return exported_data


async def create_filesystem_exporter(name: str, path: str) -> str:
    pulp_client = PulpClient(settings.pulp_host, settings.pulp_user,
                             settings.pulp_password)
    result = await pulp_client.create_filesystem_exporter(name, path)
    return result


async def list_filesystem_exporters() -> list:
    pulp_client = PulpClient(settings.pulp_host, settings.pulp_user,
                             settings.pulp_password)
    result = await pulp_client.list_filesystem_exporters()
    return result


async def get_filesystem_exporter(fse_pulp_href: str):
    pulp_client = PulpClient(settings.pulp_host, settings.pulp_user,
                             settings.pulp_password)
    result = await pulp_client.get_filesystem_exporter(fse_pulp_href)
    return result


async def update_filesystem_exporter(fse_pulp_href: str,
                                     fse_name: str,
                                     fse_path: str):
    pulp_client = PulpClient(settings.pulp_host, settings.pulp_user,
                             settings.pulp_password)
    result = await pulp_client.update_filesystem_exporter(
        fse_pulp_href, fse_name, fse_path)
    return result


async def delete_filesystem_exporter(fse_pulp_href: str):
    pulp_client = PulpClient(settings.pulp_host, settings.pulp_user,
                             settings.pulp_password)
    result = await pulp_client.delete_filesystem_exporter(
        fse_pulp_href)
    return result<|MERGE_RESOLUTION|>--- conflicted
+++ resolved
@@ -75,24 +75,15 @@
             fs_exporter_href, latest_version_href)
         exported_data[fse_path] = repo_url
         await pulp_client.delete_filesystem_exporter(fs_exporter_href)
-<<<<<<< HEAD
     db.execute(
-        update(models.ExportTask).where(
-            models.ExportTask.id == export_id).values(
-            exported_at=now, status=ExportStatus.COMPLETED))
+      update(models.ExportTask).where(
+          models.ExportTask.id == export_id).values(
+          exported_at=now, status=ExportStatus.COMPLETED))
+    db.execute(
+      delete(models.RepoExporter).where(
+          models.RepoExporter.exported_id == export_id)
+    )
     db.flush()
-=======
-    async with db.begin():
-        await db.execute(
-            update(models.ExportTask).where(
-                models.ExportTask.id == export_id).values(
-                exported_at=now, status=ExportStatus.COMPLETED))
-        await db.execute(
-            delete(models.RepoExporter).where(
-                models.RepoExporter.exported_id == export_id)
-        )
-        await db.commit()
->>>>>>> 20755f48
     return exported_data
 
 
