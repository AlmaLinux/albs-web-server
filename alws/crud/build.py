--- conflicted
+++ resolved
@@ -21,38 +21,15 @@
             build: build_schema.BuildCreate,
             user_id: int
         ) -> models.Build:
-<<<<<<< HEAD
-    planner = BuildPlanner(
-        db, user_id, build.platforms, build.is_secure_boot)
-    await planner.load_platforms()
-    if build.mock_options:
-        planner.add_mock_options(build.mock_options)
-    for task in build.tasks:
-        await planner.add_task(task)
-    if build.linked_builds:
-        for linked_id in build.linked_builds:
-            linked_build = await get_builds(db, linked_id)
-            if linked_build:
-                await planner.add_linked_builds(linked_build)
-    db_build = planner.create_build()
+    db_build = models.Build(
+        user_id=user_id,
+        mock_options=build.mock_options
+    )
     db.add(db_build)
     db.flush()
     db.refresh(db_build)
-    await planner.init_build_repos()
-    db.flush()
-    # TODO: this is ugly hack for now
-    return await get_builds(db, db_build.id)
-=======
-    db_build = models.Build(
-        user_id=user_id,
-        mock_options=build.mock_options
-    )
-    db.add(db_build)
-    await db.commit()
-    await db.refresh(db_build)
     start_build.send(db_build.id, build.dict())
     return db_build
->>>>>>> 20755f48
 
 
 async def get_builds(
