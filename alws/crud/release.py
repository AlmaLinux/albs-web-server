--- conflicted
+++ resolved
@@ -246,15 +246,12 @@
     }
 
     added_packages = []
-<<<<<<< HEAD
-=======
     pkgs_nevra, debug_pkgs_nevra, existing_packages = (
         defaultdict(list), defaultdict(list), defaultdict(list)
     )
 
     if not settings.package_beholder_enabled:
         return await get_pulp_based_response()
->>>>>>> a4356930
 
     for module in pulp_rpm_modules:
         endpoint = (
