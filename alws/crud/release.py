--- conflicted
+++ resolved
@@ -126,11 +126,8 @@
                            build_tasks: typing.List[int] = None) -> dict:
     packages = []
     rpm_modules = []
-<<<<<<< HEAD
     beholder_cache = {}
-=======
     packages_from_repos = {}
->>>>>>> 73d16ca1
     repo_name_regex = re.compile(r'\w+-\d-(?P<name>\w+(-\w+)?)')
     pulp_client = PulpClient(
         settings.pulp_host,
@@ -151,22 +148,6 @@
             'repository_version': repo_ver_href,
             'fields': 'pulp_href,name,epoch,version,release,arch',
         }
-<<<<<<< HEAD
-        packages = await pulp_client.get_rpm_packages(params)
-        if not packages:
-            return
-        repo_href = re.sub(r'versions\/\d+\/$', '', repo_ver_href)
-        pkg_fullnames = [
-            pkgs_mapping.get(PackageNevra(
-                pkg['name'], pkg['epoch'], pkg['version'],
-                pkg['release'], pkg['arch']
-            ))
-            for pkg in packages
-        ]
-        for fullname in filter(None, pkg_fullnames):
-            existing_packages[fullname].append(
-                repo_ids_by_href.get(repo_href, 0))
-=======
         pulp_packages_by_params = await pulp_client.get_rpm_packages(params)
         if pulp_packages_by_params:
             repo_href = re.sub(r'versions\/\d+\/$', '', repo_ver_href)
@@ -179,7 +160,6 @@
                     existing_packages[full_name].append(
                         (pkg['pulp_href'], repo_ids_by_href.get(repo_href))
                     )
->>>>>>> 73d16ca1
 
     async def prepare_and_execute_async_tasks() -> None:
         tasks = []
@@ -239,7 +219,6 @@
                 continue
             if pkg['arch'] == 'noarch':
                 prepare_data_for_executing_async_tasks(pkg, full_name)
-<<<<<<< HEAD
             release_repo = repos_mapping[RepoType(
                 '-'.join([
                     clean_ref_dist_name_lower,
@@ -254,10 +233,6 @@
                 'repositories': [release_repo]
             })
             added_packages.add(full_name)
-=======
-            packages.append({'package': pkg, 'repositories': []})
-            added_packages.append(full_name)
->>>>>>> 73d16ca1
         await prepare_and_execute_async_tasks()
 
         return {
@@ -369,7 +344,6 @@
         })
 
     endpoint = f'/api/v1/distros/{clean_ref_dist_name}/' \
-<<<<<<< HEAD
                f'{reference_platform.distr_version}/projects/'
     beholder_response = await beholder.post(endpoint, src_rpm_names)
     for pkg_list in beholder_response.get('packages', {}):
@@ -458,54 +432,6 @@
             if repo['id'] not in repos_ids
         ]
         pkg_info['repositories'] = new_repos
-=======
-               f'{reference_dist_version}/projects/'
-    try:
-        beholder_response = await beholder.post(endpoint, src_rpm_names)
-    except Exception:
-        beholder_response = {}
-    if not beholder_response.get('packages'):
-        return await get_pulp_based_response()
-
-    if beholder_response.get('packages', []):
-        for package in pulp_packages:
-            pkg_name = package['name']
-            pkg_version = package['version']
-            pkg_arch = package['arch']
-            full_name = package['full_name']
-            if full_name in added_packages:
-                continue
-            if pkg_arch == 'noarch':
-                prepare_data_for_executing_async_tasks(package, full_name)
-            query = f'packages[].packages[?name==\'{pkg_name}\' ' \
-                    f'&& version==\'{pkg_version}\' ' \
-                    f'&& arch==\'{pkg_arch}\'][]'
-            predicted_package = jmespath.search(query, beholder_response)
-            pkg_info = {'package': package, 'repositories': []}
-            if predicted_package:
-                # JMESPath will find a list with 1 element inside
-                predicted_package = predicted_package[0]
-                repositories = predicted_package['repositories']
-                release_repositories = set()
-                for repo in repositories:
-                    ref_repo_name = repo['name']
-                    repo_name = (repo_name_regex.search(ref_repo_name)
-                                 .groupdict()['name'])
-                    release_repo_name = (f'{clean_ref_dist_name_lower}'
-                                         f'-{base_dist_version}-{repo_name}')
-                    debug = ref_repo_name.endswith('debuginfo')
-                    if repo['arch'] == 'src':
-                        debug = False
-                    release_repo = RepoType(
-                        release_repo_name, repo['arch'], debug)
-                    release_repositories.add(release_repo)
-                pkg_info['repositories'] = [
-                    repos_mapping.get(item) for item in release_repositories
-                ]
-            packages.append(pkg_info)
-            added_packages.append(full_name)
-        await prepare_and_execute_async_tasks()
->>>>>>> 73d16ca1
     return {
         'packages': packages,
         'packages_from_repos': packages_from_repos,
