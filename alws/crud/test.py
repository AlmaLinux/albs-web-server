--- conflicted
+++ resolved
@@ -22,41 +22,6 @@
         settings.pulp_user,
         settings.pulp_password
     )
-<<<<<<< HEAD
-    build_task_query = await db.execute(
-        select(models.BuildTask).where(
-            models.BuildTask.id == build_task_id,
-        ).options(
-            selectinload(models.BuildTask.artifacts),
-            selectinload(models.BuildTask.build).selectinload(
-                models.Build.repos),
-        ),
-    )
-    build_task = build_task_query.scalars().first()
-
-    latest_revision_query = select(
-        func.max(models.TestTask.revision)).filter(
-        models.TestTask.build_task_id == build_task_id)
-    result = await db.execute(latest_revision_query)
-    latest_revision = result.scalars().first()
-    if latest_revision:
-        new_revision = latest_revision + 1
-    else:
-        new_revision = 1
-
-    repository = build_task.get_log_repository()
-    if repository is None:
-        logging.error('Log repository is absent, cannot create test tasks')
-        return
-
-    test_tasks = []
-    for artifact in build_task.artifacts:
-        if artifact.type != 'rpm':
-            continue
-        artifact_info = await pulp_client.get_rpm_package(
-            artifact.href,
-            include_fields=['name', 'version', 'release', 'arch']
-=======
     async with db.begin():
         build_task_query = await db.execute(
             select(models.BuildTask).where(
@@ -69,7 +34,6 @@
             func.max(models.TestTask.revision),
         ).filter(
             models.TestTask.build_task_id == build_task_id,
->>>>>>> db55e229
         )
         result = await db.execute(latest_revision_query)
         latest_revision = result.scalars().first()
@@ -183,26 +147,6 @@
 async def get_test_tasks_by_build_task(
         db: Session, build_task_id: int, latest: bool = True,
         revision: int = None):
-<<<<<<< HEAD
-    async with db.begin():
-        query = select(models.TestTask).where(
-            models.TestTask.build_task_id == build_task_id,
-        ).options(selectinload(models.TestTask.build_task))
-        # If latest=False, but revision is not set, should return
-        # latest results anyway
-        if (not latest and not revision) or latest:
-            subquery = select(func.max(models.TestTask.revision)).filter(
-                models.TestTask.build_task_id == build_task_id).scalar_subquery()
-            query = query.filter(models.TestTask.revision == subquery)
-        elif revision:
-            query = query.filter(models.TestTask.revision == revision)
-        result = await db.execute(query)
-        results = []
-        for result in result.scalars().all():
-            result.build_id = result.build_task.build_id
-            results.append(result)
-        return results
-=======
     query = select(models.TestTask).where(
         models.TestTask.build_task_id == build_task_id)
     # If latest=False, but revision is not set, should return
@@ -215,7 +159,6 @@
         query = query.filter(models.TestTask.revision == revision)
     result = await db.execute(query)
     return result.scalars().all()
->>>>>>> db55e229
 
 
 def get_logs_format(logs: bytes) -> str:
