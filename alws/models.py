--- conflicted
+++ resolved
@@ -153,66 +153,6 @@
     )
 )
 
-<<<<<<< HEAD
-=======
-# FIXME: delete after Product population
-PlatformDependency = sqlalchemy.Table(
-    'platform_dependency',
-    Base.metadata,
-    sqlalchemy.Column(
-        'distribution_id',
-        sqlalchemy.Integer,
-        sqlalchemy.ForeignKey('distributions.id'),
-        primary_key=True
-    ),
-    sqlalchemy.Column(
-        'platform_id',
-        sqlalchemy.Integer,
-        sqlalchemy.ForeignKey('platforms.id'),
-        primary_key=True
-    )
-)
-
-
-# FIXME: delete after Product population
-DistributionRepositories = sqlalchemy.Table(
-    'distribution_repositories',
-    Base.metadata,
-    sqlalchemy.Column(
-        'distribution_id',
-        sqlalchemy.Integer,
-        sqlalchemy.ForeignKey('distributions.id'),
-        primary_key=True
-    ),
-    sqlalchemy.Column(
-        'repository_id',
-        sqlalchemy.Integer,
-        sqlalchemy.ForeignKey('repositories.id'),
-        primary_key=True
-    )
-)
-
-
-# FIXME: delete after Product population
-DistributionBuilds = sqlalchemy.Table(
-    'distribution_packages',
-    Base.metadata,
-    sqlalchemy.Column(
-        'distribution_id',
-        sqlalchemy.Integer,
-        sqlalchemy.ForeignKey('distributions.id'),
-        primary_key=True
-    ),
-    sqlalchemy.Column(
-        'build_id',
-        sqlalchemy.Integer,
-        sqlalchemy.ForeignKey('builds.id'),
-        primary_key=True
-    )
-)
-
-
->>>>>>> 4961fae0
 ReferencePlatforms = sqlalchemy.Table(
     'reference_platforms',
     Base.metadata,
@@ -290,27 +230,6 @@
     )
 
 
-<<<<<<< HEAD
-=======
-# FIXME: delete after Product population
-class Distribution(PermissionsMixin, TeamMixin, Base):
-
-    __tablename__ = 'distributions'
-
-    id = sqlalchemy.Column(sqlalchemy.Integer, primary_key=True)
-    name = sqlalchemy.Column(
-        sqlalchemy.Text,
-        nullable=False,
-        unique=True,
-        index=True
-    )
-    platforms = relationship('Platform', secondary=PlatformDependency)
-    repositories = relationship('Repository',
-                                secondary=DistributionRepositories)
-    builds = relationship('Build', secondary=DistributionBuilds)
-
-
->>>>>>> 4961fae0
 class CustomRepoRepr(Base):
     __abstract__ = True
 
