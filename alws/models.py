--- conflicted
+++ resolved
@@ -9,7 +9,7 @@
 from sqlalchemy.ext.asyncio import AsyncSession
 from sqlalchemy.orm import relationship
 from sqlalchemy.dialects.postgresql import JSONB
-<<<<<<< HEAD
+from sqlalchemy.ext.associationproxy import association_proxy
 from fastapi_users.db import (
     SQLAlchemyBaseUserTableUUID,
     SQLAlchemyUserDatabase,
@@ -19,9 +19,6 @@
     SQLAlchemyAccessTokenDatabase,
     SQLAlchemyBaseAccessTokenTableUUID,
 )
-=======
-from sqlalchemy.ext.associationproxy import association_proxy
->>>>>>> b9b1730c
 
 
 from alws.constants import ReleaseStatus, SignStatus
@@ -711,7 +708,7 @@
     repos = relationship('Repository', secondary=FlavourRepo)
 
 
-# Errata/OVAL related tables 
+# Errata/OVAL related tables
 class ErrataRecord(Base):
     __tablename__ = 'errata_records'
 
@@ -768,7 +765,7 @@
         if self.title:
             return self.title
         return self.original_title
-    
+
     def get_type(self):
         # Gets errata type from last part of errata id
         # For example, ALBS -> (BA) -> bugfix
@@ -855,7 +852,7 @@
             name='errata_to_albs_package_integrity_check'
         ),
     )
-    
+
     id = sqlalchemy.Column(sqlalchemy.Integer, primary_key=True)
     errata_package_id = sqlalchemy.Column(
         sqlalchemy.Integer,
@@ -882,12 +879,12 @@
     def build_id(self):
         if self.build_artifact:
             return self.build_artifact.build_task.build_id
-    
+
     @property
     def task_id(self):
         if self.build_artifact:
             return self.build_artifact.build_task.id
-    
+
 
 async def create_tables():
     async with engine.begin() as conn:
