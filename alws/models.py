import asyncio
import datetime
<<<<<<< HEAD
import enum
=======
import re
>>>>>>> 5eb65950

import sqlalchemy
from sqlalchemy.orm import relationship
from sqlalchemy.dialects.postgresql import JSONB
from sqlalchemy.ext.associationproxy import association_proxy

from alws.constants import ReleaseStatus, SignStatus
from alws.database import Base, engine


__all__ = ['Platform', 'Build', 'BuildTask', 'Distribution']


PlatformRepo = sqlalchemy.Table(
    'platform_repository',
    Base.metadata,
    sqlalchemy.Column(
        'platform_id',
        sqlalchemy.Integer,
        sqlalchemy.ForeignKey('platforms.id'),
        primary_key=True
    ),
    sqlalchemy.Column(
        'repository_id',
        sqlalchemy.Integer,
        sqlalchemy.ForeignKey('repositories.id'),
        primary_key=True
    )
)

FlavourRepo = sqlalchemy.Table(
    'platform_flavour_repository',
    Base.metadata,
    sqlalchemy.Column(
        'flavour_id',
        sqlalchemy.Integer,
        sqlalchemy.ForeignKey('platform_flavours.id'),
        primary_key=True
    ),
    sqlalchemy.Column(
        'repository_id',
        sqlalchemy.Integer,
        sqlalchemy.ForeignKey('repositories.id'),
        primary_key=True
    )
)

BuildPlatformFlavour = sqlalchemy.Table(
    'build_platform_flavour',
    Base.metadata,
    sqlalchemy.Column(
        'flavour_id',
        sqlalchemy.Integer,
        sqlalchemy.ForeignKey('platform_flavours.id'),
        primary_key=True
    ),
    sqlalchemy.Column(
        'build_id',
        sqlalchemy.Integer,
        sqlalchemy.ForeignKey('builds.id'),
        primary_key=True
    )
)

PlatformDependency = sqlalchemy.Table(
    'platform_dependency',
    Base.metadata,
    sqlalchemy.Column(
        'distribution_id',
        sqlalchemy.Integer,
        sqlalchemy.ForeignKey('distributions.id'),
        primary_key=True
    ),
    sqlalchemy.Column(
        'platform_id',
        sqlalchemy.Integer,
        sqlalchemy.ForeignKey('platforms.id'),
        primary_key=True
    )
)


DistributionRepositories = sqlalchemy.Table(
    'distribution_repositories',
    Base.metadata,
    sqlalchemy.Column(
        'distribution_id',
        sqlalchemy.Integer,
        sqlalchemy.ForeignKey('distributions.id'),
        primary_key=True
    ),
    sqlalchemy.Column(
        'repository_id',
        sqlalchemy.Integer,
        sqlalchemy.ForeignKey('repositories.id'),
        primary_key=True
    )
)


DistributionBuilds = sqlalchemy.Table(
    'distribution_packages',
    Base.metadata,
    sqlalchemy.Column(
        'distribution_id',
        sqlalchemy.Integer,
        sqlalchemy.ForeignKey('distributions.id'),
        primary_key=True
    ),
    sqlalchemy.Column(
        'build_id',
        sqlalchemy.Integer,
        sqlalchemy.ForeignKey('builds.id'),
        primary_key=True
    )
)


ReferencePlatforms = sqlalchemy.Table(
    'reference_platforms',
    Base.metadata,
    sqlalchemy.Column(
        'platform_id',
        sqlalchemy.Integer,
        sqlalchemy.ForeignKey('platforms.id'),
        primary_key=True,
    ),
    sqlalchemy.Column(
        'refefence_platform_id',
        sqlalchemy.Integer,
        sqlalchemy.ForeignKey('platforms.id'),
        primary_key=True,
    ),
)


class Platform(Base):

    __tablename__ = 'platforms'

    id = sqlalchemy.Column(sqlalchemy.Integer, primary_key=True)
    contact_mail = sqlalchemy.Column(sqlalchemy.Text, nullable=True)
    copyright = sqlalchemy.Column(sqlalchemy.Text, nullable=True)
    type = sqlalchemy.Column(sqlalchemy.Text, nullable=False)
    distr_type = sqlalchemy.Column(sqlalchemy.Text, nullable=False)
    distr_version = sqlalchemy.Column(sqlalchemy.Text, nullable=False)
    module_build_index = sqlalchemy.Column(sqlalchemy.Integer, default=1)
    modularity = sqlalchemy.Column(JSONB, nullable=True)
    test_dist_name = sqlalchemy.Column(sqlalchemy.Text, nullable=False)
    name = sqlalchemy.Column(
        sqlalchemy.Text,
        nullable=False,
        unique=True,
        index=True
    )
    priority = sqlalchemy.Column(sqlalchemy.Integer, nullable=True)
    arch_list = sqlalchemy.Column(JSONB, nullable=False)
    copy_priority_arches = sqlalchemy.Column(JSONB, nullable=True)
    weak_arch_list = sqlalchemy.Column(JSONB, nullable=True)
    data = sqlalchemy.Column(JSONB, nullable=False)
    is_reference = sqlalchemy.Column(
        sqlalchemy.Boolean, default=False, nullable=True)
    reference_platforms = relationship(
        'Platform',
        secondary=ReferencePlatforms,
        primaryjoin=(ReferencePlatforms.c.platform_id == id),
        secondaryjoin=(ReferencePlatforms.c.refefence_platform_id == id),
    )
    repos = relationship('Repository', secondary=PlatformRepo)
    sign_keys = relationship('SignKey', back_populates='platform')


class Distribution(Base):

    __tablename__ = 'distributions'

    id = sqlalchemy.Column(sqlalchemy.Integer, primary_key=True)
    name = sqlalchemy.Column(
        sqlalchemy.Text,
        nullable=False,
        unique=True,
        index=True
    )
    platforms = relationship('Platform', secondary=PlatformDependency)
    repositories = relationship('Repository', secondary=DistributionRepositories)
    builds = relationship('Build', secondary=DistributionBuilds)


class CustomRepoRepr(Base):
    __abstract__ = True

    def __repr__(self):
        return f'{self.__class__.__name__}: {self.name} {self.arch} {self.url}'


class Repository(CustomRepoRepr):

    __tablename__ = 'repositories'
    __table_args__ = (
        sqlalchemy.UniqueConstraint(
            'name', 'arch', 'type', 'debug', name='repos_uix'),
    )

    id = sqlalchemy.Column(sqlalchemy.Integer, primary_key=True)
    name = sqlalchemy.Column(sqlalchemy.Text, nullable=False)
    arch = sqlalchemy.Column(sqlalchemy.Text, nullable=False)
    url = sqlalchemy.Column(sqlalchemy.Text, nullable=False)
    type = sqlalchemy.Column(sqlalchemy.Text, nullable=False)
    debug = sqlalchemy.Column(sqlalchemy.Boolean, default=False)
    production = sqlalchemy.Column(sqlalchemy.Boolean, default=False,
                                   nullable=True)
    pulp_href = sqlalchemy.Column(sqlalchemy.Text)
    export_path = sqlalchemy.Column(sqlalchemy.Text, nullable=True)
    priority = sqlalchemy.Column(sqlalchemy.Integer, default=10,
                                 nullable=False)


class RepositoryRemote(CustomRepoRepr):
    __tablename__ = 'repository_remotes'
    __tableargs__ = [
        sqlalchemy.UniqueConstraint('name', 'arch', 'url')
    ]

    id = sqlalchemy.Column(sqlalchemy.Integer, primary_key=True)
    name = sqlalchemy.Column(sqlalchemy.Text, nullable=False)
    arch = sqlalchemy.Column(sqlalchemy.Text, nullable=False)
    url = sqlalchemy.Column(sqlalchemy.Text, nullable=False)
    pulp_href = sqlalchemy.Column(sqlalchemy.Text, nullable=False)


BuildRepo = sqlalchemy.Table(
    'build_repo',
    Base.metadata,
    sqlalchemy.Column(
        'build_id',
        sqlalchemy.Integer,
        sqlalchemy.ForeignKey('builds.id'),
        primary_key=True
    ),
    sqlalchemy.Column(
        'repository_id',
        sqlalchemy.Integer,
        sqlalchemy.ForeignKey('repositories.id'),
        primary_key=True
    )
)


BuildDependency = sqlalchemy.Table(
    'build_dependency',
    Base.metadata,
    sqlalchemy.Column(
        'build_id',
        sqlalchemy.Integer,
        sqlalchemy.ForeignKey('builds.id'),
        primary_key=True
    ),
    sqlalchemy.Column(
        'build_dependency',
        sqlalchemy.Integer,
        sqlalchemy.ForeignKey('builds.id'),
        primary_key=True
    )
)


class Build(Base):

    __tablename__ = 'builds'

    id = sqlalchemy.Column(sqlalchemy.Integer, primary_key=True)
    user_id = sqlalchemy.Column(
        sqlalchemy.Integer,
        sqlalchemy.ForeignKey('users.id'),
        nullable=False
    )
    created_at = sqlalchemy.Column(
        sqlalchemy.DateTime,
        nullable=False,
        # TODO: replace with sql function
        default=datetime.datetime.utcnow
    )
    tasks = relationship('BuildTask', back_populates='build')
    sign_tasks = relationship('SignTask', back_populates='build')
    repos = relationship('Repository', secondary=BuildRepo)
    user = relationship('User')
    linked_builds = relationship(
        'Build',
        secondary=BuildDependency,
        primaryjoin=(BuildDependency.c.build_id == id),
        secondaryjoin=(BuildDependency.c.build_dependency == id)
    )
    mock_options = sqlalchemy.Column(JSONB)
    release_id = sqlalchemy.Column(
        sqlalchemy.Integer,
        sqlalchemy.ForeignKey('build_releases.id',
                              name='build_releases_id_fkey'),
        nullable=True
    )
    release = relationship('Release')
    source_rpms = relationship('SourceRpm', back_populates='build')
    binary_rpms = relationship('BinaryRpm', back_populates='build')
    platform_flavors = relationship(
        'PlatformFlavour', secondary=BuildPlatformFlavour
    )
    released = sqlalchemy.Column(sqlalchemy.Boolean, default=False)
    signed = sqlalchemy.Column(sqlalchemy.Boolean, default=False,
                               nullable=True)


BuildTaskDependency = sqlalchemy.Table(
    'build_task_dependency',
    Base.metadata,
    sqlalchemy.Column(
        'build_task_id',
        sqlalchemy.Integer,
        sqlalchemy.ForeignKey('build_tasks.id'),
        primary_key=True
    ),
    sqlalchemy.Column(
        'build_task_dependency',
        sqlalchemy.Integer,
        sqlalchemy.ForeignKey('build_tasks.id'),
        primary_key=True
    )
)


class BuildTask(Base):

    __tablename__ = 'build_tasks'

    id = sqlalchemy.Column(sqlalchemy.Integer, primary_key=True)
    ts = sqlalchemy.Column(sqlalchemy.DateTime, nullable=True)
    build_id = sqlalchemy.Column(
        sqlalchemy.Integer,
        sqlalchemy.ForeignKey('builds.id'),
        # saw https://stackoverflow.com/questions/
        # 5033547/sqlalchemy-cascade-delete
        nullable=False
    )
    platform_id = sqlalchemy.Column(
        sqlalchemy.Integer,
        sqlalchemy.ForeignKey('platforms.id'),
        nullable=False
    )
    ref_id = sqlalchemy.Column(
        sqlalchemy.Integer,
        sqlalchemy.ForeignKey('build_task_refs.id'),
        nullable=False
    )
    rpm_module_id = sqlalchemy.Column(
        sqlalchemy.Integer,
        sqlalchemy.ForeignKey('rpm_module.id'),
        nullable=True
    )
    status = sqlalchemy.Column(sqlalchemy.Integer, nullable=False)
    index = sqlalchemy.Column(sqlalchemy.Integer, nullable=False)
    arch = sqlalchemy.Column(sqlalchemy.VARCHAR(length=50), nullable=False)
    is_secure_boot = sqlalchemy.Column(
        sqlalchemy.Boolean, default=False, nullable=True)
    mock_options = sqlalchemy.Column(JSONB)
    ref = relationship('BuildTaskRef')
    artifacts = relationship('BuildTaskArtifact', back_populates='build_task')
    platform = relationship('Platform')
    build = relationship('Build', back_populates='tasks')
    dependencies = relationship(
        'BuildTask',
        secondary=BuildTaskDependency,
        primaryjoin=(BuildTaskDependency.c.build_task_id == id),
        secondaryjoin=(BuildTaskDependency.c.build_task_dependency == id)
    )
    test_tasks = relationship('TestTask', back_populates='build_task')
    rpm_module = relationship('RpmModule')
    built_srpm_url = sqlalchemy.Column(sqlalchemy.VARCHAR, nullable=True)
    error = sqlalchemy.Column(sqlalchemy.Text, nullable=True, default=None)

    def get_log_repo_name(self):
        return '-'.join([
            self.platform.name,
            self.arch,
            str(self.build_id),
            'artifacts',
            str(self.id)
        ])


class BuildTaskRef(Base):

    __tablename__ = 'build_task_refs'

    id = sqlalchemy.Column(sqlalchemy.Integer, primary_key=True)
    url = sqlalchemy.Column(sqlalchemy.TEXT, nullable=False)
    git_ref = sqlalchemy.Column(sqlalchemy.TEXT)
    ref_type = sqlalchemy.Column(sqlalchemy.Integer)


class RpmModule(Base):

    __tablename__ = 'rpm_module'

    id = sqlalchemy.Column(sqlalchemy.Integer, primary_key=True)
    name = sqlalchemy.Column(sqlalchemy.TEXT, nullable=False)
    version = sqlalchemy.Column(sqlalchemy.TEXT, nullable=False)
    stream = sqlalchemy.Column(sqlalchemy.TEXT, nullable=False)
    context = sqlalchemy.Column(sqlalchemy.TEXT, nullable=False)
    arch = sqlalchemy.Column(sqlalchemy.TEXT, nullable=False)
    pulp_href = sqlalchemy.Column(sqlalchemy.TEXT, nullable=False)
    sha256 = sqlalchemy.Column(sqlalchemy.VARCHAR(64), nullable=False)

    @property
    def nvsca(self):
        return (f'{self.name}-{self.version}-{self.stream}'
                f'-{self.context}-{self.arch}')


class BuildTaskArtifact(Base):

    __tablename__ = 'build_artifacts'

    id = sqlalchemy.Column(sqlalchemy.Integer, primary_key=True)
    build_task_id = sqlalchemy.Column(
        sqlalchemy.Integer,
        sqlalchemy.ForeignKey('build_tasks.id'),
        nullable=False
    )
    name = sqlalchemy.Column(sqlalchemy.Text, nullable=False)
    type = sqlalchemy.Column(sqlalchemy.Text, nullable=False)
    href = sqlalchemy.Column(sqlalchemy.Text, nullable=False)
    build_task = relationship('BuildTask', back_populates='artifacts')
    sign_key_id = sqlalchemy.Column(
        sqlalchemy.Integer,
        sqlalchemy.ForeignKey('sign_keys.id',
                              name='build_artifacts_sign_key_id_fkey'),
        nullable=True)
    sign_key = relationship('SignKey',
                            back_populates='build_task_artifacts')

    def name_as_dict(self) -> dict:
        result = re.search(
            r'^(?P<name>[\w+-.]+)-'
            r'(?P<version>\d+?[\w.]*)-'
            r'(?P<release>\d+?[\w.+]*?)'
            r'\.(?P<arch>[\w]*)(\.rpm)?$',
            self.name
        )
        if not result:
            return {}
        return result.groupdict()


class SourceRpm(Base):
    __tablename__ = 'source_rpms'

    id = sqlalchemy.Column(sqlalchemy.Integer, primary_key=True)
    build_id = sqlalchemy.Column(
        sqlalchemy.Integer,
        sqlalchemy.ForeignKey('builds.id'),
        nullable=False
    )
    build = relationship('Build', back_populates='source_rpms')
    artifact_id = sqlalchemy.Column(
        sqlalchemy.Integer,
        sqlalchemy.ForeignKey('build_artifacts.id'),
        nullable=False
    )
    artifact = relationship('BuildTaskArtifact')
    binary_rpms = relationship('BinaryRpm', back_populates='source_rpm')


class BinaryRpm(Base):
    __tablename__ = 'binary_rpms'

    id = sqlalchemy.Column(sqlalchemy.Integer, primary_key=True)
    build_id = sqlalchemy.Column(
        sqlalchemy.Integer,
        sqlalchemy.ForeignKey('builds.id'),
        nullable=False
    )
    build = relationship('Build', back_populates='binary_rpms')
    artifact_id = sqlalchemy.Column(
        sqlalchemy.Integer,
        sqlalchemy.ForeignKey('build_artifacts.id'),
        nullable=False
    )
    artifact = relationship('BuildTaskArtifact')
    source_rpm_id = sqlalchemy.Column(
        sqlalchemy.Integer,
        sqlalchemy.ForeignKey('source_rpms.id'),
        nullable=False
    )
    source_rpm = relationship('SourceRpm', back_populates='binary_rpms')


class User(Base):

    __tablename__ = 'users'

    id = sqlalchemy.Column(sqlalchemy.Integer, primary_key=True)
    username = sqlalchemy.Column(sqlalchemy.TEXT, nullable=False)
    email = sqlalchemy.Column(sqlalchemy.TEXT, nullable=False)
    jwt_token = sqlalchemy.Column(sqlalchemy.TEXT)
    github_token = sqlalchemy.Column(sqlalchemy.TEXT)


class TestTask(Base):

    __tablename__ = 'test_tasks'

    id = sqlalchemy.Column(sqlalchemy.Integer, primary_key=True)
    package_name = sqlalchemy.Column(sqlalchemy.TEXT, nullable=False)
    package_version = sqlalchemy.Column(sqlalchemy.TEXT, nullable=False)
    package_release = sqlalchemy.Column(sqlalchemy.TEXT, nullable=True)
    env_arch = sqlalchemy.Column(sqlalchemy.TEXT, nullable=False)
    build_task_id = sqlalchemy.Column(
        sqlalchemy.Integer,
        sqlalchemy.ForeignKey('build_tasks.id'),
        nullable=False
    )
    build_task = relationship('BuildTask', back_populates='test_tasks')
    status = sqlalchemy.Column(sqlalchemy.Integer, nullable=False)
    alts_response = sqlalchemy.Column(JSONB, nullable=True)
    revision = sqlalchemy.Column(sqlalchemy.Integer, nullable=False)
    artifacts = relationship('TestTaskArtifact', back_populates='test_task')
    repository_id = sqlalchemy.Column(
        sqlalchemy.Integer,
        sqlalchemy.ForeignKey('repositories.id', name='test_task_repo_fk'),
        nullable=True
    )
    repository = relationship('Repository')


class TestTaskArtifact(Base):

    __tablename__ = 'test_task_artifacts'
    id = sqlalchemy.Column(sqlalchemy.Integer, primary_key=True)
    test_task_id = sqlalchemy.Column(
        sqlalchemy.Integer,
        sqlalchemy.ForeignKey('test_tasks.id'),
        nullable=False
    )
    test_task = relationship('TestTask', back_populates='artifacts')
    name = sqlalchemy.Column(sqlalchemy.Text, nullable=False)
    href = sqlalchemy.Column(sqlalchemy.Text, nullable=False)


class Release(Base):
    __tablename__ = 'build_releases'

    id = sqlalchemy.Column(sqlalchemy.Integer, primary_key=True)
    build_ids = sqlalchemy.Column(
        sqlalchemy.ARRAY(sqlalchemy.Integer, dimensions=1), nullable=False)
    build_task_ids = sqlalchemy.Column(
        sqlalchemy.ARRAY(sqlalchemy.Integer, dimensions=1), nullable=True)
    reference_platform_id = sqlalchemy.Column(
        sqlalchemy.Integer,
        nullable=True
    )
    platform_id = sqlalchemy.Column(
        sqlalchemy.Integer,
        sqlalchemy.ForeignKey('platforms.id'),
        nullable=False
    )
    platform = relationship('Platform')
    plan = sqlalchemy.Column(JSONB, nullable=True)
    created_by_id = sqlalchemy.Column(
        sqlalchemy.Integer,
        sqlalchemy.ForeignKey('users.id'),
        nullable=False
    )
    status = sqlalchemy.Column(
        sqlalchemy.Integer,
        default=ReleaseStatus.SCHEDULED
    )
    created_by = relationship('User')


class SignKey(Base):
    __tablename__ = 'sign_keys'

    id = sqlalchemy.Column(sqlalchemy.Integer, primary_key=True)
    name = sqlalchemy.Column(sqlalchemy.Text)
    description = sqlalchemy.Column(sqlalchemy.Text, nullable=True)
    keyid = sqlalchemy.Column(sqlalchemy.String(16), unique=True)
    fingerprint = sqlalchemy.Column(sqlalchemy.String(40), unique=True)
    public_url = sqlalchemy.Column(sqlalchemy.Text)
    inserted = sqlalchemy.Column(
        sqlalchemy.DateTime, default=datetime.datetime.utcnow())
    platform_id = sqlalchemy.Column(
        sqlalchemy.Integer,
        sqlalchemy.ForeignKey('platforms.id',
                              name='sign_keys_platform_id_fkey'),
        nullable=True)
    platform = relationship('Platform', back_populates='sign_keys')
    build_task_artifacts = relationship('BuildTaskArtifact',
                                        back_populates='sign_key')


class SignTask(Base):
    __tablename__ = 'sign_tasks'

    id = sqlalchemy.Column(sqlalchemy.Integer, primary_key=True)
    build_id = sqlalchemy.Column(
        sqlalchemy.Integer,
        sqlalchemy.ForeignKey('builds.id'),
        nullable=False
    )
    build = relationship('Build')
    sign_key_id = sqlalchemy.Column(
        sqlalchemy.Integer,
        sqlalchemy.ForeignKey('sign_keys.id'),
        nullable=False
    )
    sign_key = relationship('SignKey')
    status = sqlalchemy.Column(
        sqlalchemy.Integer,
        default=SignStatus.IDLE
    )
    ts = sqlalchemy.Column(sqlalchemy.DateTime, nullable=True)
    error_message = sqlalchemy.Column(sqlalchemy.Text, nullable=True)
    log_href = sqlalchemy.Column(sqlalchemy.Text, nullable=True)


class ExportTask(Base):
    __tablename__ = 'export_tasks'

    id = sqlalchemy.Column(sqlalchemy.Integer, primary_key=True)
    name = sqlalchemy.Column(sqlalchemy.Text, nullable=False)
    status = sqlalchemy.Column(sqlalchemy.Integer, nullable=False)
    exported_at = sqlalchemy.Column(sqlalchemy.DateTime, nullable=True)


class RepoExporter(Base):
    __tablename__ = 'repo_exporters'

    id = sqlalchemy.Column(sqlalchemy.Integer, primary_key=True)
    path = sqlalchemy.Column(sqlalchemy.Text, nullable=False)
    exported_id = sqlalchemy.Column(
        sqlalchemy.Integer,
        sqlalchemy.ForeignKey('export_tasks.id'),
        nullable=False
    )
    repository_id = sqlalchemy.Column(
        sqlalchemy.Integer,
        sqlalchemy.ForeignKey('repositories.id'),
        nullable=False
    )
    repository = relationship('Repository')
    fs_exporter_href = sqlalchemy.Column(sqlalchemy.Text, nullable=False)


class PlatformFlavour(Base):
    __tablename__ = 'platform_flavours'

    id = sqlalchemy.Column(sqlalchemy.Integer, primary_key=True)
    name = sqlalchemy.Column(sqlalchemy.Text, nullable=False, unique=True)
    modularity = sqlalchemy.Column(JSONB, nullable=True)
    repos = relationship('Repository', secondary=FlavourRepo)


# Errata/OVAL related tables 
class ErrataRecord(Base):
    __tablename__ = 'errata_records'

    id = sqlalchemy.Column(sqlalchemy.Text, primary_key=True)
    platform_id = sqlalchemy.Column(
        sqlalchemy.Integer,
        sqlalchemy.ForeignKey('platforms.id'),
        nullable=False
    )
    platform = relationship('Platform')
    summary = sqlalchemy.Column(sqlalchemy.Text, nullable=True)
    solution = sqlalchemy.Column(sqlalchemy.Text, nullable=True)

    issued_date = sqlalchemy.Column(sqlalchemy.DateTime, nullable=False)
    updated_date = sqlalchemy.Column(sqlalchemy.DateTime, nullable=False)
    description = sqlalchemy.Column(sqlalchemy.Text, nullable=True)
    original_description = sqlalchemy.Column(sqlalchemy.Text, nullable=False)
    title = sqlalchemy.Column(sqlalchemy.Text, nullable=True)
    original_title = sqlalchemy.Column(sqlalchemy.Text, nullable=False)
    contact_mail = sqlalchemy.Column(sqlalchemy.Text, nullable=False)
    status = sqlalchemy.Column(sqlalchemy.Text, nullable=False)
    # Maybe integer?
    version = sqlalchemy.Column(sqlalchemy.Text, nullable=False)
    severity = sqlalchemy.Column(sqlalchemy.Text, nullable=False)
    rights = sqlalchemy.Column(sqlalchemy.Text, nullable=False)
    # OVAL-only fields
    definition_id = sqlalchemy.Column(sqlalchemy.Text, nullable=False)
    definition_version = sqlalchemy.Column(sqlalchemy.Text, nullable=False)
    definition_class = sqlalchemy.Column(sqlalchemy.Text, nullable=False)
    affected_cpe = sqlalchemy.Column(JSONB, nullable=False, default=[])
    criteria = sqlalchemy.Column(JSONB, nullable=True)
    original_criteria = sqlalchemy.Column(JSONB, nullable=True)
    tests = sqlalchemy.Column(JSONB, nullable=True)
    original_tests = sqlalchemy.Column(JSONB, nullable=True)
    objects = sqlalchemy.Column(JSONB, nullable=True)
    original_objects = sqlalchemy.Column(JSONB, nullable=True)
    states = sqlalchemy.Column(JSONB, nullable=True)
    original_states = sqlalchemy.Column(JSONB, nullable=True)
    variables = sqlalchemy.Column(JSONB, nullable=True)
    original_variables = sqlalchemy.Column(JSONB, nullable=True)

    references = relationship('ErrataReference')
    packages = relationship('ErrataPackage')

    cves = association_proxy("references", "cve_id")


class ErrataReferenceType(enum.Enum):
    cve = 'cve'
    rhsa = 'rhsa'
    self_ref = 'self'
    bugzilla = 'bugzilla'


class ErrataReference(Base):
    __tablename__ = 'errata_references'

    id = sqlalchemy.Column(sqlalchemy.Integer, primary_key=True)
    href = sqlalchemy.Column(sqlalchemy.Text, nullable=False)
    ref_id = sqlalchemy.Column(sqlalchemy.Text, nullable=False)
    title = sqlalchemy.Column(sqlalchemy.Text, nullable=False)
    ref_type = sqlalchemy.Column(sqlalchemy.Enum(ErrataReferenceType), nullable=False)
    errata_record_id = sqlalchemy.Column(
        sqlalchemy.Text,
        sqlalchemy.ForeignKey('errata_records.id'),
        nullable=False
    )
    cve = relationship('ErrataCVE')
    cve_id = sqlalchemy.Column(
        sqlalchemy.Text,
        sqlalchemy.ForeignKey('errata_cves.id'),
        nullable=True
    )


class ErrataCVE(Base):
    __tablename__ = 'errata_cves'

    id = sqlalchemy.Column(sqlalchemy.Text, primary_key=True)
    cvss3 = sqlalchemy.Column(sqlalchemy.Text, nullable=False)
    cwe = sqlalchemy.Column(sqlalchemy.Text, nullable=True)
    impact = sqlalchemy.Column(sqlalchemy.Text, nullable=True)
    public = sqlalchemy.Column(sqlalchemy.Text, nullable=False)


class ErrataPackage(Base):
    __tablename__ = 'errata_packages'

    id = sqlalchemy.Column(sqlalchemy.Integer, primary_key=True)
    errata_record_id = sqlalchemy.Column(
        sqlalchemy.Text,
        sqlalchemy.ForeignKey('errata_records.id'),
        nullable=False
    )
    name = sqlalchemy.Column(sqlalchemy.Text, nullable=False)
    version = sqlalchemy.Column(sqlalchemy.Text, nullable=False)
    release = sqlalchemy.Column(sqlalchemy.Text, nullable=False)
    epoch = sqlalchemy.Column(sqlalchemy.Integer, nullable=False)
    arch = sqlalchemy.Column(sqlalchemy.Text, nullable=False)
    source_srpm = sqlalchemy.Column(sqlalchemy.Text, nullable=True)
    reboot_suggested = sqlalchemy.Column(sqlalchemy.Boolean, nullable=False)
    albs_packages = relationship('ErrataToALBSPackage', back_populates='errata_package')


class ErrataPackageStatus(enum.Enum):
    proposal = 'proposal'
    skipped = 'skipped'
    released = 'released'
    approved = 'approved'


class ErrataToALBSPackage(Base):
    __tablename__ = 'errata_to_albs_packages'
    __table_args___ = (
        sqlalchemy.CheckConstraint(
            'albs_artifact_id IS NOT NULL '
            'OR '
            'pulp_href IS NOT NULL',
            name='errata_to_albs_package_integrity_check'
        ),
    )
    
    id = sqlalchemy.Column(sqlalchemy.Integer, primary_key=True)
    errata_package_id = sqlalchemy.Column(
        sqlalchemy.Integer,
        sqlalchemy.ForeignKey('errata_packages.id'),
        nullable=False
    )
    errata_package = relationship('ErrataPackage', back_populates='albs_packages')
    albs_artifact_id = sqlalchemy.Column(
        sqlalchemy.Integer,
        sqlalchemy.ForeignKey('build_artifacts.id'),
        nullable=True
    )
    build_artifact = relationship('BuildTaskArtifact')
    pulp_href = sqlalchemy.Column(sqlalchemy.Text, nullable=True)
    status = sqlalchemy.Column(sqlalchemy.Enum(ErrataPackageStatus), nullable=False)

    name = sqlalchemy.Column(sqlalchemy.Text, nullable=False)
    arch = sqlalchemy.Column(sqlalchemy.Text, nullable=False)
    version = sqlalchemy.Column(sqlalchemy.Text, nullable=False)
    release = sqlalchemy.Column(sqlalchemy.Text, nullable=False)
    epoch = sqlalchemy.Column(sqlalchemy.Integer, nullable=False)

    @property
    def build_id(self):
        if self.build_artifact:
            return self.build_artifact.build_task.build_id
    
    @property
    def task_id(self):
        if self.build_artifact:
            return self.build_artifact.build_task.id
    

async def create_tables():
    async with engine.begin() as conn:
        await conn.run_sync(Base.metadata.create_all)


if __name__ == '__main__':
    asyncio.run(create_tables())<|MERGE_RESOLUTION|>--- conflicted
+++ resolved
@@ -1,10 +1,7 @@
 import asyncio
 import datetime
-<<<<<<< HEAD
 import enum
-=======
 import re
->>>>>>> 5eb65950
 
 import sqlalchemy
 from sqlalchemy.orm import relationship
