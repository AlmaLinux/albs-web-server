--- conflicted
+++ resolved
@@ -9,12 +9,8 @@
 
 from alws.config import settings
 from alws.constants import BuildTaskRefType
-<<<<<<< HEAD
 from alws import models
 from alws.utils.beholder_client import BeholderClient
-=======
-from alws.models import BuildPlatformFlavour
->>>>>>> 45f94433
 from alws.utils.gitea import (
     download_modules_yaml, GiteaClient, ModulesYamlNotFoundError
 )
@@ -242,11 +238,8 @@
 
     ref: BuildTaskRef
     platform_name: str
-<<<<<<< HEAD
     platform_arches: typing.List[str] = []
-=======
     flavors: typing.Optional[typing.List[int]] = None
->>>>>>> 45f94433
 
 
 class ModuleRef(BaseModel):
@@ -383,16 +376,12 @@
     )
 
 
-<<<<<<< HEAD
 async def get_module_refs(
     task: BuildTaskRef,
     platform: models.Platform,
+    flavors: typing.List[models.PlatformFlavour],
     platform_arches: typing.List[str] = None,
 ) -> typing.Tuple[typing.List[ModuleRef], typing.List[str]]:
-
-=======
-async def get_module_refs(task, platform, flavors):
->>>>>>> 45f94433
     result = []
     gitea_client = GiteaClient(
         settings.gitea_host,
