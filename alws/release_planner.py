--- conflicted
+++ resolved
@@ -338,9 +338,6 @@
                                 "build_id": build.id,
                                 "name": module.name,
                                 "stream": module.stream,
-<<<<<<< HEAD
-                                "version": module.version,
-=======
                                 # Module version needs to be converted into
                                 # string because it's going to be involved later
                                 # in release plan. When interacting with API
@@ -348,7 +345,6 @@
                                 # precision as described here:
                                 # https://github.com/tiangolo/fastapi/issues/2483#issuecomment-744576007
                                 "version": str(module.version),
->>>>>>> d36e3786
                                 "context": module.context,
                                 "arch": module.arch,
                                 "template": module.render(),
@@ -553,11 +549,7 @@
         release_id: int,
         user_id: int,
     ) -> typing.Tuple[models.Release, str]:
-<<<<<<< HEAD
-        logging.info("Commiting release %d", release_id)
-=======
         logging.info("Committing release %d", release_id)
->>>>>>> d36e3786
 
         user = await user_crud.get_user(self.db, user_id=user_id)
         release = await self.get_release_for_update(release_id)
