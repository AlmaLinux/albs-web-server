import asyncio
import re
import copy
import logging
import traceback
import typing
from abc import ABCMeta, abstractmethod
from collections import defaultdict

from cas_wrapper import CasWrapper
from sqlalchemy import update, or_
from sqlalchemy.ext.asyncio import AsyncSession
from sqlalchemy.future import select
from sqlalchemy.orm import selectinload

from alws import models
from alws.config import settings
from alws.constants import ReleaseStatus, RepoType, PackageNevra
from alws.crud import (
    products as product_crud,
    sign_task,
    user as user_crud,
)
from alws.errors import (
    DataNotFoundError,
    EmptyReleasePlan,
    MissingRepository,
    PermissionDenied,
    ReleaseLogicError,
    SignError,
)
from alws.perms import actions
from alws.perms.authorization import can_perform
from alws.schemas import release_schema
from alws.constants import ErrataPackageStatus
from alws.utils.beholder_client import BeholderClient
from alws.utils.debuginfo import is_debuginfo_rpm, clean_debug_name
from alws.utils.modularity import IndexWrapper, ModuleWrapper
from alws.utils.parsing import get_clean_distr_name, slice_list
from alws.utils.pulp_client import PulpClient


__all__ = [
    "CommunityReleasePlanner",
    "AlmaLinuxReleasePlanner",
    "get_releaser_class",
]


class BaseReleasePlanner(metaclass=ABCMeta):
    def __init__(self, db: AsyncSession):
        self._db = db
        self.pulp_client = PulpClient(
            settings.pulp_host,
            settings.pulp_user,
            settings.pulp_password,
        )
        self.codenotary_enabled = settings.codenotary_enabled
        if self.codenotary_enabled:
            self._cas_wrapper = CasWrapper(
                settings.cas_api_key,
                settings.cas_signer_id,
            )

    async def revert_release(
        self,
        release_id: int,
        user_id: int,
    ):
        raise NotImplementedError()

    @property
    def db(self):
        return self._db

    @abstractmethod
    def get_production_pulp_repositories_names(
        self,
        product: models.Product = None,
        platform: models.Platform = None,
    ):
        raise NotImplementedError()

    @abstractmethod
    async def get_release_plan(
        self,
        base_platform: models.Platform,
        build_ids: typing.List[int],
        build_tasks: typing.List[int] = None,
        product: models.Product = None,
    ) -> dict:
        raise NotImplementedError()

    @abstractmethod
    async def update_release_plan(
        self,
        plan: dict,
        release: models.Release,
    ) -> dict:
        raise NotImplementedError()

    @abstractmethod
    async def execute_release_plan(
        self,
        release: models.Release,
    ) -> typing.List[str]:
        raise NotImplementedError()

    @staticmethod
    def is_beta_build(build: models.Build) -> bool:
        return False

    @staticmethod
    def is_debug_repository(repo_name: str) -> bool:
        return bool(re.search(r"debug(info|source|)", repo_name))

    async def authenticate_package(self, package_checksum: str):
        is_authenticated = False
        if self.codenotary_enabled:
            is_authenticated = self._cas_wrapper.authenticate_artifact(
                package_checksum, use_hash=True
            )
        return package_checksum, is_authenticated

    async def get_production_pulp_repositories(
        self,
        product: models.Product = None,
        platform: models.Platform = None,
    ):
        repo_names = self.get_production_pulp_repositories_names(
            product=product, platform=platform
        )
        params = {
            "name__in": ",".join(repo_names),
            "fields": ",".join(("pulp_href", "name", "latest_version_href")),
            "limit": 1000,
        }
        pulp_repos = await self.pulp_client.get_rpm_repositories(params)
        return {repo.pop("pulp_href"): repo for repo in pulp_repos}

    async def get_pulp_packages_info(
        self,
        build_rpms: typing.List[
            typing.Union[models.SourceRpm, models.BinaryRpm],
        ],
        build_tasks: typing.Optional[typing.List[int]],
        packages_fields: typing.List[str],
    ):
        return await asyncio.gather(
            *(
                self.pulp_client.get_rpm_package(
                    rpm.artifact.href,
                    include_fields=packages_fields,
                )
                for rpm in build_rpms
                if build_tasks and rpm.artifact.build_task_id in build_tasks
            )
        )

    async def get_pulp_packages(
        self,
        build_ids: typing.List[int],
        build_tasks: typing.Optional[typing.List[int]] = None,
    ) -> typing.Tuple[typing.List[dict], typing.List[str], typing.List[dict]]:
        src_rpm_names = []
        packages_fields = [
            "name",
            "epoch",
            "version",
            "release",
            "arch",
            "pulp_href",
            "sha256",
        ]
        pulp_packages = []

        builds_q = (
            select(models.Build)
            .where(models.Build.id.in_(build_ids))
            .options(
                selectinload(models.Build.platform_flavors),
                selectinload(models.Build.source_rpms).selectinload(
                    models.SourceRpm.artifact
                ),
                selectinload(models.Build.binary_rpms).selectinload(
                    models.BinaryRpm.artifact
                ),
                selectinload(models.Build.binary_rpms)
                .selectinload(models.BinaryRpm.source_rpm)
                .selectinload(models.SourceRpm.artifact),
                selectinload(models.Build.tasks).selectinload(
                    models.BuildTask.rpm_module
                ),
                selectinload(models.Build.repos),
            )
        )
        build_result = await self.db.execute(builds_q)
        modules_to_release = defaultdict(list)
        for build in build_result.scalars().all():
            build_rpms = build.source_rpms + build.binary_rpms
            pulp_artifacts = await self.get_pulp_packages_info(
                build_rpms,
                build_tasks,
                packages_fields,
            )
            pulp_artifacts = {
                artifact_dict.pop("pulp_href"): artifact_dict
                for artifact_dict in pulp_artifacts
            }
            for rpm in build_rpms:
                artifact_task_id = rpm.artifact.build_task_id
                if build_tasks and artifact_task_id not in build_tasks:
                    continue
                artifact_name = rpm.artifact.name
                source_name = None
                pkg_info = copy.deepcopy(pulp_artifacts[rpm.artifact.href])
                pkg_info["is_beta"] = self.is_beta_build(build)
                pkg_info["build_id"] = build.id
                pkg_info["artifact_href"] = rpm.artifact.href
                pkg_info["cas_hash"] = rpm.artifact.cas_hash
                pkg_info["href_from_repo"] = None
                pkg_info["full_name"] = artifact_name
                build_task = next(
                    task for task in build.tasks if task.id == artifact_task_id
                )
                pkg_info["task_arch"] = build_task.arch
                pkg_info["force"] = False
                pkg_info["force_not_notarized"] = False
                source_rpm = getattr(rpm, "source_rpm", None)
                if source_rpm:
                    source_name = source_rpm.artifact.name
                if ".src.rpm" in artifact_name:
                    src_rpm_names.append(artifact_name)
                    source_name = artifact_name
                pkg_info["source"] = source_name
                pulp_packages.append(pkg_info)
            for task in build.tasks:
                if task.rpm_module and task.id in build_tasks:
                    key = (
                        task.rpm_module.name,
                        task.rpm_module.stream,
                        task.rpm_module.version,
                        task.rpm_module.arch,
                    )
                    if key in modules_to_release:
                        continue
                    module_repo = next(
                        build_repo
                        for build_repo in task.build.repos
                        if build_repo.arch == task.arch
                        and not build_repo.debug
                        and build_repo.type == "rpm"
                    )
                    template = await self.pulp_client.get_repo_modules_yaml(
                        module_repo.url
                    )
                    module_index = IndexWrapper.from_template(template)
                    for module in module_index.iter_modules():
                        # in some cases we have also devel module in template,
                        # we should add all modules from template
                        modules_to_release[key].append(
                            {
                                "build_id": build.id,
                                "name": module.name,
                                "stream": module.stream,
                                "version": module.version,
                                "context": module.context,
                                "arch": module.arch,
                                "template": module.render(),
                            }
                        )
        pulp_rpm_modules = [
            module_dict
            for module_list in modules_to_release.values()
            for module_dict in module_list
        ]
        return pulp_packages, src_rpm_names, pulp_rpm_modules

    async def get_final_release(self, release_id: int) -> models.Release:
        release_res = await self.db.execute(
            select(models.Release)
            .where(models.Release.id == release_id)
            .options(
                selectinload(models.Release.owner),
                selectinload(models.Release.platform),
                selectinload(models.Release.product),
            )
        )
        return release_res.scalars().first()

    async def get_release_for_update(
        self, release_id
    ) -> typing.Optional[models.Release]:
        query = (
            select(models.Release)
            .where(models.Release.id == release_id)
            .options(
                selectinload(models.Release.owner),
                selectinload(models.Release.owner).selectinload(
                    models.User.oauth_accounts
                ),
                selectinload(models.Release.owner)
                .selectinload(models.User.roles)
                .selectinload(models.UserRole.actions),
                selectinload(models.Release.owner).selectinload(
                    models.User.oauth_accounts
                ),
                selectinload(models.Release.team)
                .selectinload(models.Team.roles)
                .selectinload(models.UserRole.actions),
                selectinload(models.Release.platform).selectinload(
                    models.Platform.reference_platforms
                ),
                selectinload(models.Release.platform).selectinload(
                    models.Platform.repos.and_(
                        models.Repository.production.is_(True),
                    ),
                ),
                selectinload(models.Release.product).selectinload(
                    models.Product.repositories
                ),
            )
            .with_for_update()
        )
        release_result = await self.db.execute(query)
        release = release_result.scalars().first()
        return release

    async def create_new_release(
        self,
        user_id: int,
        payload: release_schema.ReleaseCreate,
    ) -> models.Release:
        user = await user_crud.get_user(self.db, user_id=user_id)
        logging.info("User %d is creating a release", user_id)

        platform = await self.db.execute(
            select(models.Platform)
            .where(
                models.Platform.id == payload.platform_id,
            )
            .options(
                selectinload(models.Platform.reference_platforms),
                selectinload(
                    models.Platform.repos.and_(
                        models.Repository.production.is_(True)
                    )
                ),
                selectinload(models.Platform.roles).selectinload(
                    models.UserRole.actions
                ),
            ),
        )
        platform = platform.scalars().first()
        product = await product_crud.get_products(
            self.db, product_id=payload.product_id
        )

        builds = (
            (
                await self.db.execute(
                    select(models.Build)
                    .where(models.Build.id.in_(payload.builds))
                    .options(
                        selectinload(models.Build.team)
                        .selectinload(models.Team.roles)
                        .selectinload(models.UserRole.actions)
                    )
                )
            )
            .scalars()
            .all()
        )

        for build in builds:
            if not can_perform(build, user, actions.ReleaseBuild.name):
                raise PermissionDenied(
                    f"User does not have permissions to release build {build.id}"
                )

        if not can_perform(product, user, actions.ReleaseToProduct.name):
            raise PermissionDenied(
                "User does not have permissions to release to this product"
            )

        new_release = models.Release()
        new_release.build_ids = payload.builds
        if getattr(payload, "build_tasks", None):
            new_release.build_task_ids = payload.build_tasks
        new_release.platform = platform
        new_release.plan = await self.get_release_plan(
            base_platform=platform,
            build_ids=payload.builds,
            build_tasks=payload.build_tasks,
            product=product,
        )
        new_release.owner = user
        new_release.team_id = product.team_id
        new_release.product_id = product.id
        self.db.add(new_release)
        await self.db.commit()
        await self.db.refresh(new_release)

        logging.info("New release %d successfully created", new_release.id)
        return await self.get_final_release(new_release.id)

    async def update_release(
        self,
        release_id: int,
        payload: release_schema.ReleaseUpdate,
        user_id: int,
    ) -> models.Release:
        logging.info("Updating release %d", release_id)
        user = await user_crud.get_user(self.db, user_id=user_id)

        release = await self.get_release_for_update(release_id)
        if not release:
            raise DataNotFoundError(f"Release with ID {release_id} not found")

        if not can_perform(release, user, actions.ReleaseToProduct.name):
            raise PermissionDenied(
                "User does not have permissions to update release"
            )

        build_tasks = getattr(payload, "build_tasks", None)
        if (payload.builds and payload.builds != release.build_ids) or (
            build_tasks and build_tasks != release.build_task_ids
        ):
            release.build_ids = payload.builds
            if build_tasks:
                release.build_task_ids = payload.build_tasks
            release.plan = await self.get_release_plan(
                base_platform=release.platform,
                build_ids=payload.builds,
                build_tasks=payload.build_tasks,
                product=release.product,
            )
        elif payload.plan:
            # check packages presence in prod repos
            new_plan = await self.update_release_plan(payload.plan, release)
            release.plan = new_plan
        self.db.add(release)
        await self.db.commit()
        await self.db.refresh(release)
        logging.info("Successfully updated release %d", release_id)
        return await self.get_final_release(release.id)

    async def commit_release(
        self,
        release_id: int,
        user_id: int,
    ) -> typing.Tuple[models.Release, str]:
        logging.info("Commiing release %d", release_id)

        user = await user_crud.get_user(self.db, user_id=user_id)
        release = await self.get_release_for_update(release_id)
        if not release:
            raise DataNotFoundError(f"Release with ID {release_id} not found")

        if not can_perform(release, user, actions.ReleaseToProduct.name):
            raise PermissionDenied(
                "User does not have permissions to commit the release"
            )

        builds_released = False
        try:
            release_messages = await self.execute_release_plan(release)
        except (
            EmptyReleasePlan,
            MissingRepository,
            SignError,
            ReleaseLogicError,
        ) as e:
            message = f"Cannot commit release: {str(e)}"
            release.status = ReleaseStatus.FAILED
        except Exception:
            message = f"Cannot commit release:\n{traceback.format_exc()}"
            release.status = ReleaseStatus.FAILED
        else:
            message = "Successfully committed release"
            if release_messages:
                message += "\nWARNING:\n"
                message += "\n".join(release_messages)
            release.status = ReleaseStatus.COMPLETED
            builds_released = True

        await self._db.execute(
            update(models.Build)
            .where(models.Build.id.in_(release.build_ids))
            .values(release_id=release.id, released=builds_released)
        )
        # for updating release plan, we should use deepcopy
        release_plan = copy.deepcopy(release.plan)
        release_plan["last_log"] = message
        release.plan = release_plan
        self.db.add(release)
        await self.db.commit()
        await self.db.refresh(release)
        logging.info("Successfully committed release %d", release_id)
        release = await self.get_final_release(release_id)
        return release, message


class CommunityReleasePlanner(BaseReleasePlanner):
    async def revert_release(
        self,
        release_id: int,
        user_id: int,
    ):
        raise NotImplementedError()

    @staticmethod
    def get_repo_pretty_name(repo_name: str) -> str:
        arch_regex = re.compile(r"(i686|x86_64|aarch64|ppc64le|s390x)")
        debug_part = "-debug"

        pretty_name = re.search(r"(\w+-\d+)-(\w+)(-debug)?", repo_name).group()

        if not bool(arch_regex.search(pretty_name)):
            arch_res = arch_regex.search(repo_name)
            if bool(arch_res):
                pretty_name += f"-{arch_res.group()}"

        if debug_part in repo_name and debug_part not in pretty_name:
            pretty_name += debug_part

        return pretty_name

    @staticmethod
    def get_production_repositories_mapping(
        product: models.Product, include_pulp_href: bool = False
    ) -> dict:
        result = {}

        for repo in product.repositories:
            main_info = {
                "id": repo.id,
                "name": CommunityReleasePlanner.get_repo_pretty_name(
                    repo.name
                ),
                "url": repo.url,
                "arch": repo.arch,
                "debug": repo.debug,
            }
            if include_pulp_href:
                main_info["pulp_href"] = repo.pulp_href
            result[(repo.arch, repo.debug)] = main_info

        return result

    async def get_release_plan(
        self,
        base_platform: models.Platform,
        build_ids: typing.List[int],
        build_tasks: typing.List[int] = None,
        product: models.Product = None,
    ) -> dict:
        release_plan = {"modules": {}}

        db_repos_mapping = self.get_production_repositories_mapping(product)

        (
            pulp_packages,
            src_rpm_names,
            pulp_rpm_modules,
        ) = await self.get_pulp_packages(
            build_ids,
            build_tasks=build_tasks,
        )

        release_plan["repositories"] = list(db_repos_mapping.values())

        plan_packages = []
        for pkg in pulp_packages:
            is_debug = is_debuginfo_rpm(pkg["full_name"])
            arch = pkg["arch"]
            if arch == "noarch":
                repositories = [
                    db_repos_mapping[(a, is_debug)]
                    for a in base_platform.arch_list
                ]
            else:
                repositories = [db_repos_mapping[(arch, is_debug)]]
            repo_arch_location = [arch]
            if arch == "noarch":
                repo_arch_location = base_platform.arch_list
            plan_packages.append(
                {
                    "package": pkg,
                    "repositories": repositories,
                    "repo_arch_location": repo_arch_location,
                }
            )
        release_plan["packages"] = plan_packages

        if pulp_rpm_modules:
            plan_modules = []
            for module in pulp_rpm_modules:
                # Modules go only in non-debug repos
                repository = db_repos_mapping[(module["arch"], False)]
                plan_modules.append(
                    {"module": module, "repositories": [repository]}
                )
            release_plan["modules"] = plan_modules

        return release_plan

    async def update_release_plan(
        self,
        plan: dict,
        release: models.Release,
    ) -> dict:
        # We do not need to take additional actions for release update
        # right now
        return plan

    async def execute_release_plan(
        self, release: models.Release
    ) -> typing.List[str]:
        if not release.plan.get("packages") or not release.plan.get(
            "repositories"
        ):
            raise EmptyReleasePlan(
                "Cannot execute plan with empty packages or repositories: "
                "{packages}, {repositories}".format_map(release.plan)
            )

        repository_modification_mapping = defaultdict(list)
        db_repos_mapping = self.get_production_repositories_mapping(
            release.product, include_pulp_href=True
        )

        for pkg in release.plan["packages"]:
            package = pkg["package"]
            for repository in pkg["repositories"]:
                repo_key = (repository["arch"], repository["debug"])
                db_repo = db_repos_mapping[repo_key]
                repository_modification_mapping[db_repo["pulp_href"]].append(
                    package["artifact_href"]
                )

        # TODO: Add support for modules releases
        #       and checking existent packages in repos

        await asyncio.gather(
            *(
                self.pulp_client.modify_repository(href, add=packages)
                for href, packages in repository_modification_mapping.items()
            )
        )
        await asyncio.gather(
            *(
                self.pulp_client.create_rpm_publication(href)
                for href in repository_modification_mapping.keys()
            )
        )

        return []

    def get_production_pulp_repositories_names(
        self,
        product: models.Product = None,
        platform: models.Platform = None,
    ):
        pl_name_lower = platform.name.lower()
        return [
            r.name for r in product.repositories if pl_name_lower in r.name
        ]


class AlmaLinuxReleasePlanner(BaseReleasePlanner):
    def __init__(self, db: AsyncSession):
        super().__init__(db)
        self.packages_presence_info = defaultdict(list)
        self.pkgs_mapping = {}
        self.repo_data_by_href = {}
        self.pkgs_nevra = None
        self.debug_pkgs_nevra = None
        self.latest_repo_versions = None
        self.base_platform = None
        self.clean_base_dist_name_lower = None
        self.repo_name_regex = re.compile(
            r"\w+-\d-(beta-|)(?P<name>\w+(-\w+)?)"
        )
        self.max_list_len = 100  # max elements in list for pulp request
        self._beholder_client = BeholderClient(settings.beholder_host)
        self.codenotary_enabled = settings.codenotary_enabled
        if self.codenotary_enabled:
            self._cas_wrapper = CasWrapper(
                settings.cas_api_key,
                settings.cas_signer_id,
            )

    @staticmethod
    def is_beta_build(build: models.Build):
        if not hasattr(build, "platform_flavors"):
            return False
        if not build.platform_flavors:
            return False
        # Search for beta flavor
        found = False
        for flavor in build.platform_flavors:
            if bool(re.search(r"(-beta)$", flavor.name, re.IGNORECASE)):
                found = True
                break
        return found

    async def revert_release_plan(
        self,
        release: models.Release,
    ):
        pkgs_to_remove = []
        repo_ids_to_remove = []
        for pkg_dict in release.plan.get("packages", []):
            pkg_href = pkg_dict.get("package", {}).get("artifact_href", "")
            repo_ids = [
                repo["id"] for repo in pkg_dict.get("repositories", [])
            ]
            if not pkg_href or not repo_ids:
                continue
            pkgs_to_remove.append(pkg_href)
            repo_ids_to_remove.extend(repo_ids)

        db_repos = await self.db.execute(
            select(models.Repository).where(
                models.Repository.id.in_(repo_ids_to_remove),
            )
        )
        modify_tasks = []
        publish_tasks = []
        for repo in db_repos.scalars().all():
            modify_tasks.append(
                self.pulp_client.modify_repository(
                    repo.pulp_href,
                    remove=pkgs_to_remove,
                )
            )
            publish_tasks.append(
                self.pulp_client.create_rpm_publication(repo.pulp_href),
            )
        await asyncio.gather(*modify_tasks)
        await asyncio.gather(*publish_tasks)

        subquery = (
            select(models.BuildTaskArtifact.id)
            .where(
                models.BuildTaskArtifact.href.in_(pkgs_to_remove),
            )
            .scalar_subquery()
        )
        errata_pkgs = await self.db.execute(
            select(models.ErrataToALBSPackage).where(
                or_(
                    models.ErrataToALBSPackage.albs_artifact_id.in_(subquery),
                    models.ErrataToALBSPackage.pulp_href.in_(pkgs_to_remove),
                )
            )
        )
        for errata_pkg in errata_pkgs.scalars().all():
            errata_pkg.status = ErrataPackageStatus.proposal
        builds = await self.db.execute(
            select(models.Build).where(models.Build.id.in_(release.build_ids))
        )
        for build in builds.scalars().all():
            build.release_id = None
            build.released = False
        release.status = ReleaseStatus.REVERTED

    async def revert_release(
        self,
        release_id: int,
        user_id: int,
    ):
        message = "Successfully reverted release"
        logging.info("Start reverting release: %d", release_id)
        user = await user_crud.get_user(self.db, user_id=user_id)
        release = await self.get_release_for_update(release_id)
        if not release:
            raise DataNotFoundError(f"{release_id=} not found")

        if not can_perform(release, user, actions.ReleaseToProduct.name):
            raise PermissionDenied(
                "User does not have permissions to update release"
            )
        try:
            await self.revert_release_plan(release)
        except Exception:
            await self.db.rollback()
            await self.db.refresh(release)
            message = f"Cannot revert release:\n{traceback.format_exc()}"
            release.status = ReleaseStatus.FAILED
            logging.exception("Cannot revert release: %d", release_id)
        # for updating release plan, we should use deepcopy
        release_plan = copy.deepcopy(release.plan)
        release_plan["last_log"] = message
        release.plan = release_plan
        await self.db.commit()
        logging.info("Successfully reverted release: %s", release_id)

    async def check_package_presence_in_repo(
        self,
        pkg_names: list,
        pkgs_nevra: dict,
        repo_ver_href: str,
        repo_id: int,
        arch: str,
        repo_arch: str,
    ):
        params = {
            "name__in": ",".join(pkg_names),
            "epoch__in": ",".join(pkgs_nevra["epoch"]),
            "version__in": ",".join(pkgs_nevra["version"]),
            "release__in": ",".join(pkgs_nevra["release"]),
            "arch": arch,
            "repository_version": repo_ver_href,
            "fields": "pulp_href,name,epoch,version,release,arch",
        }
        pulp_packages_by_params = await self.pulp_client.get_rpm_packages(
            **params
        )
        if pulp_packages_by_params:
            for pkg in pulp_packages_by_params:
                full_name = self.pkgs_mapping.get(
                    PackageNevra(
                        pkg["name"],
                        pkg["epoch"],
                        pkg["version"],
                        pkg["release"],
                        pkg["arch"],
                    )
                )
                if full_name is None:
                    continue
                data = (pkg["pulp_href"], repo_id, repo_arch)
                self.packages_presence_info[full_name].append(data)

    def get_production_pulp_repositories_names(
        self,
        product: models.Product = None,
        platform: models.Platform = None,
    ):
        return [
            f"{repo.name}-{repo.arch}" for repo in self.base_platform.repos
        ]

    async def prepare_data_for_executing_async_tasks(
        self,
        package: dict,
        is_debug: bool,
    ) -> None:
        # create collections for checking packages in repos
        if self.pkgs_nevra is None:
            self.pkgs_nevra = {
                arch: defaultdict(set) for arch in ("noarch", "src")
            }
            self.pkgs_nevra.update(
                {
                    arch: defaultdict(set)
                    for arch in self.base_platform.arch_list
                }
            )
            self.debug_pkgs_nevra = copy.deepcopy(self.pkgs_nevra)
            self.packages_presence_info = defaultdict(list)
            if self.clean_base_dist_name_lower is None:
                self.clean_base_dist_name_lower = get_clean_distr_name(
                    self.base_platform.name
                ).lower()

            pulp_repos = await self.get_production_pulp_repositories()
            self.latest_repo_versions = []
            for repo in self.base_platform.repos:
                pulp_repo_info = pulp_repos[repo.pulp_href]
                self.repo_data_by_href[repo.pulp_href] = (repo.id, repo.arch)
                repo_is_debug = self.is_debug_repository(
                    pulp_repo_info["name"]
                )
                self.latest_repo_versions.append(
                    (pulp_repo_info["latest_version_href"], repo_is_debug)
                )

        nevra = PackageNevra(
            package["name"],
            package["epoch"],
            package["version"],
            package["release"],
            package["arch"],
        )
        self.pkgs_mapping[nevra] = package["full_name"]
        pkg_dict = self.debug_pkgs_nevra if is_debug else self.pkgs_nevra
        pkg_dict[nevra.arch]["name"].add(nevra.name)
        pkg_dict[nevra.arch]["epoch"].add(nevra.epoch)
        pkg_dict[nevra.arch]["version"].add(nevra.version)
        pkg_dict[nevra.arch]["release"].add(nevra.release)

    async def prepare_and_execute_async_tasks(
        self,
        packages: typing.List[dict],
    ) -> typing.Tuple[dict, dict]:
        tasks = []
        packages_from_repos = {}
        for is_debug in (True, False):
            pkg_dict = self.debug_pkgs_nevra if is_debug else self.pkgs_nevra
            for pkg_arch in pkg_dict.keys():
                if not pkg_dict[pkg_arch]:
                    continue
                for repo_ver_href, repo_is_debug in self.latest_repo_versions:
                    if repo_is_debug is not is_debug:
                        continue
                    repo_href = re.sub(r"versions\/\d+\/$", "", repo_ver_href)
                    repo_id, repo_arch = self.repo_data_by_href[repo_href]
                    # we should check all repos only for noarch packages,
                    # for other packages check repos by package arch
                    if pkg_arch != "noarch" and repo_arch != pkg_arch:
                        continue
                    pkgs_nevra = pkg_dict[pkg_arch]
                    # in cases when we releasing large build,
                    # we failed with too large pulp request line
                    sliced_pkg_names = slice_list(
                        list(pkgs_nevra["name"]), self.max_list_len
                    )
                    for pkg_names in sliced_pkg_names:
                        tasks.append(
                            self.check_package_presence_in_repo(
                                pkg_names,
                                pkgs_nevra,
                                repo_ver_href,
                                repo_id,
                                pkg_arch,
                                repo_arch,
                            )
                        )
        await asyncio.gather(*tasks)
        pkgs_in_repos = defaultdict(list)
        for pkg_info in packages:
            pkg = pkg_info["package"]
            full_name = pkg["full_name"]
            pkg_presence_by_repo_arch = defaultdict(list)
            presence_info = self.packages_presence_info.get(full_name)
            data = None
            if presence_info is None:
                continue
            # if packages was founded in pulp prod repos with same NEVRA,
            # we should take their hrefs by priority arches from platform
            for href, repo_id, repo_arch in presence_info:
                pkgs_in_repos[full_name].append(repo_id)
                pkg_presence_by_repo_arch[repo_arch].append((href, repo_id))
            for repo_arch in pkg_presence_by_repo_arch:
                if repo_arch == "i686":
                    continue
                if repo_arch in self.base_platform.copy_priority_arches:
                    data = pkg_presence_by_repo_arch[repo_arch][0]
                    break
                data = pkg_presence_by_repo_arch[repo_arch][0]
            if data is None:
                continue
            repo_pkg_href, repo_id = data
            pkg["href_from_repo"] = repo_pkg_href
            packages_from_repos[full_name] = repo_id
        return packages_from_repos, pkgs_in_repos

    def get_devel_repo_key(
        self,
        arch: str,
        is_debug: bool,
        task_arch: typing.Optional[str] = None,
        is_module: bool = False,
    ):
        repo_name = "-".join(
            (
                self.clean_base_dist_name_lower,
                self.base_platform.distr_version,
                "devel-debuginfo" if is_debug else "devel",
            )
        )
        if is_module:
            repo_arch = arch
        else:
            repo_arch = arch if arch == "src" else task_arch
        return RepoType(repo_name, repo_arch, is_debug)

    def get_devel_repo(
        self,
        arch: str,
        is_debug: bool,
        repos_mapping: dict,
        task_arch: typing.Optional[str] = None,
        is_module: bool = False,
    ) -> typing.Optional[dict]:
        devel_repo_key = self.get_devel_repo_key(
            arch,
            is_debug,
            task_arch=task_arch,
            is_module=is_module,
        )
        devel_repo = repos_mapping.get(devel_repo_key)
        if devel_repo is None:
            logging.debug(
                "Cannot find devel repo for %s by key: %s",
                "module" if is_module else "package",
                devel_repo_key,
            )
        return devel_repo

    async def get_pulp_based_response(
        self,
        pulp_packages: list,
        rpm_modules: list,
        repos_mapping: dict,
        prod_repos: list,
    ) -> dict:
        packages = []
        added_packages = set()
        for package in pulp_packages:
            full_name = package["full_name"]
            package_arch = package["arch"]
            package.pop("is_beta")
            is_debug = is_debuginfo_rpm(package["name"])
            if full_name in added_packages:
                continue
            await self.prepare_data_for_executing_async_tasks(
                package, is_debug
            )
            devel_repo = self.get_devel_repo(
                arch=package_arch,
                is_debug=is_debug,
                repos_mapping=repos_mapping,
                task_arch=package["task_arch"],
            )
            if devel_repo is None:
                logging.debug(
                    "Skipping package=%s, repositories is missing",
                    full_name,
                )
                continue
            repo_arch_location = [package_arch]
            if package_arch == "noarch":
                repo_arch_location = self.base_platform.arch_list
            packages.append(
                {
                    "package": package,
                    "repositories": [devel_repo],
                    "repo_arch_location": repo_arch_location,
                }
            )
            added_packages.add(full_name)
        (
            pkgs_from_repos,
            pkgs_in_repos,
        ) = await self.prepare_and_execute_async_tasks(packages)

        return {
            "packages": packages,
            "repositories": prod_repos,
            "packages_from_repos": pkgs_from_repos,
            "packages_in_repos": pkgs_in_repos,
            "modules": rpm_modules,
        }

    @staticmethod
    def update_beholder_cache(
        beholder_cache: dict,
        packages: typing.List[dict],
        strong_arches: dict,
        is_beta: bool,
        is_devel: bool,
    ):
        def generate_key(pkg_arch: str = None) -> typing.Tuple:
            arch = pkg_arch if pkg_arch else pkg["arch"]
            return (pkg["name"], pkg["version"], arch, is_beta, is_devel)

        for pkg in packages:
            key = generate_key()
            beholder_cache[key] = pkg
            for weak_arch in strong_arches[pkg["arch"]]:
                second_key = generate_key(pkg_arch=weak_arch)
                # if we've already found repos for i686 arch
                # we don't need to override them,
                # because there can be multilib info
                beholder_repos = beholder_cache.get(second_key, {}).get(
                    "repositories", []
                )
                if beholder_repos and weak_arch == "i686":
                    continue
                replaced_pkg = copy.deepcopy(pkg)
                for repo in replaced_pkg["repositories"]:
                    if repo["arch"] == pkg["arch"]:
                        repo["arch"] = weak_arch
                beholder_cache[second_key] = replaced_pkg

    def find_release_repos(
        self,
        pkg_name: str,
        pkg_version: str,
        pkg_arch: str,
        is_beta: bool,
        is_devel: bool,
        is_debug: bool,
        beholder_cache: dict,
    ) -> typing.Set[RepoType]:
        release_repositories = set()
        beholder_key = (pkg_name, pkg_version, pkg_arch, is_beta, is_devel)
        logging.debug(
            "At find_release_repos - beholder_key: %s", str(beholder_key)
        )
        predicted_package = beholder_cache.get(beholder_key, {})
        # if we doesn't found info from stable/beta,
        # we can try to find info by opposite stable/beta flag
        if not predicted_package:
            beholder_key = (
                pkg_name,
                pkg_version,
                pkg_arch,
                not is_beta,
                is_devel,
            )
            logging.debug(
                "Not predicted_package, beholder_key: %s", str(beholder_key)
            )
            predicted_package = beholder_cache.get(beholder_key, {})
        # if we doesn't found info by current version,
        # then we should try find info by other versions
        if not predicted_package:
            beholder_keys = [
                (name, version, arch, beta, devel)
                for name, version, arch, beta, devel in beholder_cache
                if all(
                    (
                        pkg_name == name,
                        pkg_arch == arch,
                        is_devel == devel,
                    )
                )
            ]
            logging.debug(
                "Still not predicted_package, beholder_keys: %s",
                str(beholder_keys),
            )
            predicted_package = next(
                (
                    beholder_cache[beholder_key]
                    for beholder_key in beholder_keys
                ),
                {},
            )
        for repo in predicted_package.get("repositories", []):
            ref_repo_name = repo["name"]
            repo_name = self.repo_name_regex.search(ref_repo_name).groupdict()[
                "name"
            ]
            # in cases if we try to find debug repos by non debug name
            if is_debug and not repo_name.endswith("debuginfo"):
                repo_name += "-debuginfo"
            release_repo_name = "-".join(
                (
                    self.clean_base_dist_name_lower,
                    self.base_platform.distr_version,
                    repo_name,
                )
            )
            release_repo = RepoType(release_repo_name, repo["arch"], is_debug)
            release_repositories.add(release_repo)
        return release_repositories

    async def get_release_plan(
        self,
        build_ids: typing.List[int],
        base_platform: models.Platform,
        build_tasks: typing.List[int] = None,
        product: models.Product = None,
    ) -> dict:
        packages = []
        rpm_modules = []
        beholder_cache = {}
        repos_mapping = {}
        strong_arches = defaultdict(list)
        added_packages = set()
        prod_repos = []
        self.base_platform = base_platform

        (
            pulp_packages,
            src_rpm_names,
            pulp_rpm_modules,
        ) = await self.get_pulp_packages(build_ids, build_tasks=build_tasks)

        clean_base_dist_name = get_clean_distr_name(base_platform.name)
        if clean_base_dist_name is None:
            raise ValueError(
                f"Base distribution name is malformed: "
                f"{base_platform.name}"
            )
        self.clean_base_dist_name_lower = clean_base_dist_name.lower()

        for repo in base_platform.repos:
            repo_dict = {
                "id": repo.id,
                "name": repo.name,
                "arch": repo.arch,
                "debug": repo.debug,
                "url": repo.url,
            }
            repo_key = RepoType(repo.name, repo.arch, repo.debug)
            repos_mapping[repo_key] = repo_dict
            prod_repos.append(repo_dict)

        for weak_arch in base_platform.weak_arch_list:
            strong_arches[weak_arch["depends_on"]].append(weak_arch["name"])

        if not settings.package_beholder_enabled:
            rpm_modules = [
                {"module": module, "repositories": []}
                for module in rpm_modules
            ]
            return await self.get_pulp_based_response(
                pulp_packages=pulp_packages,
                rpm_modules=rpm_modules,
                repos_mapping=repos_mapping,
                prod_repos=prod_repos,
            )

        for module in pulp_rpm_modules:
            module_name = module["name"]
            module_stream = module["stream"]
            module_arch_list = [module["arch"]]
            module_nvsca = (
                f"{module_name}:{module['version']}:{module_stream}:"
                f"{module['context']}:{module['arch']}"
            )
            for strong_arch, weak_arches in strong_arches.items():
                if module["arch"] in weak_arches:
                    module_arch_list.append(strong_arch)
            module_responses = await self._beholder_client.retrieve_responses(
                base_platform,
                module_name,
                module_stream,
                module_arch_list,
                is_module=True,
            )
            module_info = {"module": module, "repositories": []}
            if not module_responses:
                devel_repo = self.get_devel_repo(
                    arch=module["arch"],
                    is_debug=False,
                    repos_mapping=repos_mapping,
                    is_module=True,
                )
                if devel_repo is None:
                    logging.debug(
                        "Skipping module=%s, repositories is missing",
                        module_nvsca,
                    )
                    continue
                module_info["repositories"].append(devel_repo)
            rpm_modules.append(module_info)
            for module_response in module_responses:
                distr = module_response["distribution"]
                is_beta = distr["version"].endswith("-beta")
                is_devel = module_response["name"].endswith("-devel")
                for _packages in module_response["artifacts"]:
                    self.update_beholder_cache(
                        beholder_cache,
                        _packages["packages"],
                        strong_arches,
                        is_beta,
                        is_devel,
                    )
                module_repo = module_response["repository"]
                repo_name = self.repo_name_regex.search(
                    module_repo["name"]
                ).groupdict()["name"]
                release_repo_name = "-".join(
                    (
                        self.clean_base_dist_name_lower,
                        base_platform.distr_version,
                        repo_name,
                    )
                )
                repo_key = RepoType(release_repo_name, module["arch"], False)
                prod_repo = repos_mapping.get(repo_key)
                if prod_repo is None:
                    logging.debug(
                        "Skipping module=%s, cannot find prod repo by key: %s",
                        module_nvsca,
                        repo_key,
                    )
                    continue
                module_repo_dict = {
                    "name": repo_key.name,
                    "arch": repo_key.arch,
                    "debug": repo_key.debug,
                    "url": prod_repo["url"],
                }
                if module_repo_dict in module_info["repositories"]:
                    continue
                module_info["repositories"].append(module_repo_dict)

        beholder_responses = await self._beholder_client.retrieve_responses(
            base_platform,
            data={"source_rpms": src_rpm_names, "match": "closest"},
        )
        for beholder_response in beholder_responses:
            distr = beholder_response["distribution"]
            is_beta = distr["version"].endswith("-beta")
            is_devel = False
            for pkg_list in beholder_response.get("packages", {}):
                self.update_beholder_cache(
                    beholder_cache,
                    pkg_list["packages"],
                    strong_arches,
                    is_beta,
                    is_devel,
                )
        if not beholder_cache:
            return await self.get_pulp_based_response(
                pulp_packages=pulp_packages,
                rpm_modules=rpm_modules,
                repos_mapping=repos_mapping,
                prod_repos=prod_repos,
            )
        logging.debug("beholder_cache: %s", str(beholder_cache))
        for package in pulp_packages:
            pkg_name = package["name"]
            pkg_version = package["version"]
            pkg_arch = package["arch"]
            full_name = package["full_name"]
            is_beta = package.pop("is_beta")
            is_debug = is_debuginfo_rpm(pkg_name)
            if full_name in added_packages:
                continue
            await self.prepare_data_for_executing_async_tasks(
                package, is_debug
            )
            release_repository_keys = set()
            release_repositories = defaultdict(set)
            for is_devel in (False, True):
                repositories = self.find_release_repos(
                    pkg_name=pkg_name,
                    pkg_version=pkg_version,
                    pkg_arch=pkg_arch,
                    is_debug=is_debug,
                    is_beta=is_beta,
                    is_devel=is_devel,
                    beholder_cache=beholder_cache,
                )
                # if we doesn't found repos for debug package, we can try to
                # find repos by same package name but without debug suffix
                if not repositories and is_debug:
                    repositories = self.find_release_repos(
                        pkg_name=clean_debug_name(pkg_name),
                        pkg_version=pkg_version,
                        pkg_arch=pkg_arch,
                        is_debug=is_debug,
                        is_beta=is_beta,
                        is_devel=is_devel,
                        beholder_cache=beholder_cache,
                    )
                release_repository_keys.update(repositories)
            pulp_repo_arch_location = [pkg_arch]
            if pkg_arch == "noarch":
                pulp_repo_arch_location = self.base_platform.arch_list
            pkg_info = {
                "package": package,
                "repositories": [],
                "repo_arch_location": pulp_repo_arch_location,
            }
            if not release_repository_keys:
                devel_repo = self.get_devel_repo(
                    arch=pkg_arch,
                    is_debug=is_debug,
                    repos_mapping=repos_mapping,
                    task_arch=package["task_arch"],
                )
                if devel_repo is None:
                    logging.debug(
                        "Skipping package=%s, repositories is missing",
                        full_name,
                    )
                    continue
                pkg_info["repositories"].append(devel_repo)
                packages.append(pkg_info)
                added_packages.add(full_name)
                continue
            noarch_repos = set()
            for release_repo_key in release_repository_keys:
                release_repo = repos_mapping.get(release_repo_key)
                # in some cases we get repos that we can't match
                if release_repo is None:
                    logging.debug(
                        "Skipping package=%s, "
                        "cannot find prod repo by key: %s",
                        full_name,
                        release_repo_key,
                    )
                    continue
                repo_arch_location = [release_repo["arch"]]
                # we should add i686 arch for correct multilib showing in UI
<<<<<<< HEAD
                if pkg_arch == "i686" and "x86_64" in repo_arch_location:
                    repo_arch_location.append("i686")
                if pkg_arch == "noarch":
=======
                if pkg_arch == 'i686' and 'x86_64' in repo_arch_location:
                    repo_arch_location.append('i686')
                if pkg_arch == 'noarch':
                    if release_repo['name'] in noarch_repos:
                        continue
                    noarch_repos.add(release_repo['name'])
>>>>>>> 5a5be82c
                    repo_arch_location = pulp_repo_arch_location
                release_repositories[release_repo_key].update(
                    repo_arch_location
                )
            # for every repository we should add pkg_info
            # for correct package location in UI
            for repo_key, repo_arches in release_repositories.items():
                repo = repos_mapping[repo_key]
                copy_pkg_info = copy.deepcopy(pkg_info)
                copy_pkg_info.update(
                    {
                        # TODO: need to send only one repo instead of list
                        "repositories": [repo],
                        "repo_arch_location": list(repo_arches),
                    }
                )
                packages.append(copy_pkg_info)
            added_packages.add(full_name)

        (
            pkgs_from_repos,
            pkgs_in_repos,
        ) = await self.prepare_and_execute_async_tasks(packages)
        return {
            "packages": packages,
            "packages_from_repos": pkgs_from_repos,
            "packages_in_repos": pkgs_in_repos,
            "modules": rpm_modules,
            "repositories": prod_repos,
        }

    async def execute_release_plan(
        self, release: models.Release
    ) -> typing.List[str]:
        additional_messages = []
        authenticate_tasks = []
        packages_mapping = {}
        packages_to_repo_layout = {}
        if not release.plan.get("packages") or (
            not release.plan.get("repositories")
        ):
            raise EmptyReleasePlan(
                "Cannot execute plan with empty packages or repositories: "
                "{packages}, {repositories}".format_map(release.plan)
            )
        for build_id in release.build_ids:
            try:
                verified = await sign_task.verify_signed_build(
                    self.db, build_id, release.platform.id
                )
            except (DataNotFoundError, ValueError, SignError) as e:
                msg = f"The build {build_id} was not verified, because\n{e}"
                raise SignError(msg)
            if not verified:
                msg = f"Cannot execute plan with wrong singing of {build_id}"
                raise SignError(msg)

        # check packages presence in prod repos
        self.base_platform = release.platform
        for pkg_dict in release.plan["packages"]:
            package = pkg_dict["package"]
            is_debug = is_debuginfo_rpm(package["name"])
            await self.prepare_data_for_executing_async_tasks(
                package, is_debug
            )
            if self.codenotary_enabled:
                authenticate_tasks.append(
                    self.authenticate_package(package["sha256"])
                )
        (
            pkgs_from_repos,
            pkgs_in_repos,
        ) = await self.prepare_and_execute_async_tasks(
            release.plan["packages"],
        )
        release.plan["packages_from_repos"] = pkgs_from_repos
        release.plan["packages_in_repos"] = pkgs_in_repos
        if self.codenotary_enabled:
            packages_mapping = dict(await asyncio.gather(*authenticate_tasks))

        for package_dict in release.plan["packages"]:
            package = package_dict["package"]
            pkg_full_name = package["full_name"]
            force_flag = package.get("force", False)
            force_not_notarized = package.get("force_not_notarized", False)
            if (
                self.codenotary_enabled
                and not packages_mapping[package["sha256"]]
                and not force_not_notarized
            ):
                raise ReleaseLogicError(
                    f"Cannot release {pkg_full_name}, "
                    "package is not authenticated by CAS"
                )
            existing_repo_ids = pkgs_in_repos.get(pkg_full_name, ())
            package_href = package["href_from_repo"]
            # if force release is enabled for package,
            # we should release package from build repo
            if force_flag or package_href is None:
                package_href = package["artifact_href"]
            for repository in package_dict["repositories"]:
                repo_id = repository["id"]
                repo_name = repository["name"]
                repo_arch = repository["arch"]
                if repo_id in existing_repo_ids and not force_flag:
                    if package["href_from_repo"] is not None:
                        continue
                    full_repo_name = f"{repo_name}-{repo_arch}"
                    raise ReleaseLogicError(
                        f"Cannot release {pkg_full_name} in {full_repo_name}, "
                        "package already in repo and force release is disabled"
                    )
                if repo_name not in packages_to_repo_layout:
                    packages_to_repo_layout[repo_name] = {}
                if repo_arch not in packages_to_repo_layout[repo_name]:
                    packages_to_repo_layout[repo_name][repo_arch] = []
                packages_to_repo_layout[repo_name][repo_arch].append(
                    package_href
                )

        prod_repo_modules_cache = {}
        added_modules = defaultdict(list)
        for module in release.plan.get("modules", []):
            for repository in module["repositories"]:
                repo_name = repository["name"]
                repo_arch = repository["arch"]
                repo_url = repository.get("url")
                if repo_url is None:
                    repo_url = next(
                        repo.url
                        for repo in self.base_platform.repos
                        if repo.name == repo_name
                        and repo.arch == repo_arch
                        and repo.debug is False
                    )
                repo_module_index = prod_repo_modules_cache.get(repo_url)
                if repo_module_index is None:
                    template = await self.pulp_client.get_repo_modules_yaml(
                        repo_url
                    )
                    if not template:
                        repo_module_index = IndexWrapper.from_template(
                            template
                        )
                    else:
                        repo_module_index = IndexWrapper()
                    prod_repo_modules_cache[repo_url] = repo_module_index
                if repo_name not in packages_to_repo_layout:
                    packages_to_repo_layout[repo_name] = {}
                if repo_arch not in packages_to_repo_layout[repo_name]:
                    packages_to_repo_layout[repo_name][repo_arch] = []
                module_info = module["module"]
                release_module = ModuleWrapper.from_template(
                    module_info["template"]
                )
                release_module_nvsca = release_module.nsvca
                full_repo_name = f"{repo_name}-{repo_arch}"
                # for old module releases that have duplicated repos
                if release_module_nvsca in added_modules[full_repo_name]:
                    continue
                module_already_in_repo = any(
                    (
                        prod_module
                        for prod_module in repo_module_index.iter_modules()
                        if prod_module.nsvca == release_module_nvsca
                    )
                )
                if module_already_in_repo:
                    additional_messages.append(
                        f"Module {release_module_nvsca} skipped,"
                        f'module already in "{full_repo_name}" modules.yaml'
                    )
                    continue
                module_pulp_href, _ = await self.pulp_client.create_module(
                    module_info["template"],
                    module_info["name"],
                    module_info["stream"],
                    module_info["context"],
                    module_info["arch"],
                )
                packages_to_repo_layout[repo_name][repo_arch].append(
                    module_pulp_href
                )
                added_modules[full_repo_name].append(release_module_nvsca)

        modify_tasks = []
        publication_tasks = []
        for repository_name, arches in packages_to_repo_layout.items():
            for arch, packages in arches.items():
                # TODO: we already have all repos in self.base_platform.repos,
                #   we can store them in dict
                #   for example: (repo_name, arch): repo
                repo_q = select(models.Repository).where(
                    models.Repository.name == repository_name,
                    models.Repository.arch == arch,
                )
                repo_result = await self.db.execute(repo_q)
                repo: models.Repository = repo_result.scalars().first()
                if not repo:
                    raise MissingRepository(
                        f"Repository with name {repository_name} is missing "
                        f"or doesn't have pulp_href field"
                    )
                modify_tasks.append(
                    self.pulp_client.modify_repository(
                        repo.pulp_href,
                        add=packages,
                    )
                )
                # after modify repo we need to publish repo content
                publication_tasks.append(
                    self.pulp_client.create_rpm_publication(repo.pulp_href)
                )
        await asyncio.gather(*modify_tasks)
        await asyncio.gather(*publication_tasks)
        return additional_messages

    async def check_released_errata_packages(
        self,
        release: models.Release,
    ):
        if release.status != ReleaseStatus.COMPLETED:
            return
        package_hrefs = [
            package["package"]["artifact_href"]
            for package in release.plan["packages"]
        ]
        subquery = (
            select(models.BuildTaskArtifact.id)
            .where(models.BuildTaskArtifact.href.in_(package_hrefs))
            .scalar_subquery()
        )
        albs_pkgs = await self.db.execute(
            select(models.ErrataToALBSPackage).where(
                or_(
                    models.ErrataToALBSPackage.albs_artifact_id.in_(subquery),
                    models.ErrataToALBSPackage.pulp_href.in_(package_hrefs),
                )
            )
        )
        for albs_pkg in albs_pkgs.scalars().all():
            albs_pkg.status = ErrataPackageStatus.released
        await self.db.commit()

    async def update_release_plan(
        self,
        plan: dict,
        release: models.Release,
    ) -> dict:
        updated_plan = plan.copy()
        self.base_platform = release.platform
        for pkg_dict in plan["packages"]:
            package = pkg_dict["package"]
            is_debug = is_debuginfo_rpm(package["name"])
            await self.prepare_data_for_executing_async_tasks(
                package, is_debug
            )
        (
            pkgs_from_repos,
            pkgs_in_repos,
        ) = await self.prepare_and_execute_async_tasks(plan["packages"])
        updated_plan["packages_from_repos"] = pkgs_from_repos
        updated_plan["packages_in_repos"] = pkgs_in_repos
        return updated_plan

    async def commit_release(
        self,
        release_id: int,
        user_id: int,
    ) -> typing.Tuple[models.Release, str]:
        release, message = await super().commit_release(release_id, user_id)
        await self.check_released_errata_packages(release)
        return release, message


def get_releaser_class(
    product: models.Product,
) -> typing.Union[
    typing.Type[CommunityReleasePlanner], typing.Type[AlmaLinuxReleasePlanner]
]:
    if product.is_community:
        return CommunityReleasePlanner
    return AlmaLinuxReleasePlanner<|MERGE_RESOLUTION|>--- conflicted
+++ resolved
@@ -1394,18 +1394,12 @@
                     continue
                 repo_arch_location = [release_repo["arch"]]
                 # we should add i686 arch for correct multilib showing in UI
-<<<<<<< HEAD
                 if pkg_arch == "i686" and "x86_64" in repo_arch_location:
                     repo_arch_location.append("i686")
                 if pkg_arch == "noarch":
-=======
-                if pkg_arch == 'i686' and 'x86_64' in repo_arch_location:
-                    repo_arch_location.append('i686')
-                if pkg_arch == 'noarch':
-                    if release_repo['name'] in noarch_repos:
+                    if release_repo["name"] in noarch_repos:
                         continue
-                    noarch_repos.add(release_repo['name'])
->>>>>>> 5a5be82c
+                    noarch_repos.add(release_repo["name"])
                     repo_arch_location = pulp_repo_arch_location
                 release_repositories[release_repo_key].update(
                     repo_arch_location
