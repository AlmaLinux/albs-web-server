--- conflicted
+++ resolved
@@ -11,19 +11,12 @@
 from alws import models
 from alws.errors import DataNotFoundError, BuildError, DistributionError
 from alws.config import settings
-<<<<<<< HEAD
-from alws.releases import get_release_plan, execute_release_plan, EmptyReleasePlan, MissingRepository
-=======
 from alws.releases import (
     execute_release_plan,
     get_release_plan,
     EmptyReleasePlan,
     MissingRepository,
 )
-from alws.utils.pulp_client import PulpClient
-from alws.utils.github import get_user_github_token, get_github_user_info
-from alws.utils.jwt_utils import generate_JWT_token
->>>>>>> fc7e4e1e
 from alws.constants import BuildTaskStatus, TestTaskStatus, ReleaseStatus
 from alws.build_planner import BuildPlanner
 from alws.schemas import (
