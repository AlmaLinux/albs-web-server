import io
import re
import asyncio
import typing
import urllib.parse
from typing import List

import aiohttp
# TODO: Return retries for GET requests
# from aiohttp_retry import RetryClient

from alws.utils.file_utils import hash_content
from alws.utils.ids import get_random_unique_version


PULP_SEMAPHORE = asyncio.Semaphore(10)


class PulpClient:

    def __init__(self, host: str, username: str, password: str):
        self._host = host
        self._username = username
        self._password = password
        self._auth = aiohttp.BasicAuth(self._username, self._password)
        self._current_transaction = None

    async def create_log_repo(
            self, name: str, distro_path_start: str = 'build_logs') -> (str, str):
        ENDPOINT = 'pulp/api/v3/repositories/file/file/'
        payload = {'name': name, 'autopublish': True}
        response = await self.request('POST', ENDPOINT, json=payload)
        repo_href = response['pulp_href']
        await self.create_file_publication(repo_href)
        distro = await self.create_file_distro(
            name, repo_href, base_path_start=distro_path_start)
        return distro, repo_href

    async def create_rpm_repository(
            self, name, auto_publish: bool = False,
            create_publication: bool = False,
            base_path_start: str = 'builds') -> (str, str):
        endpoint = 'pulp/api/v3/repositories/rpm/rpm/'
        payload = {
            'name': name,
            'autopublish': auto_publish,
            'retain_repo_versions': 5,
        }
        response = await self.request('POST', endpoint, json=payload)
        repo_href = response['pulp_href']
        if create_publication:
            await self.create_rpm_publication(repo_href)
        distribution = await self.create_rpm_distro(
            name, repo_href, base_path_start=base_path_start)
        return distribution, repo_href

    async def create_build_rpm_repo(self, name: str) -> (str, str):
        return await self.create_rpm_repository(
            name, auto_publish=True, create_publication=True)

    async def get_repo_modules(self, repo_href: str) -> typing.List[str]:
        version = await self.get_by_href(repo_href)
        content = await self.get_latest_repo_present_content(version['latest_version_href'])
        if not content.get('rpm.modulemd', {}).get('href'):
            return []
        modules = await self.get_by_href(content['rpm.modulemd']['href'])
        return [module['pulp_href'] for module in modules.get('results', [])]

    async def get_by_href(self, href: str):
        return await self.request('GET', href)

    async def get_rpm_repository_by_params(
            self, params: dict) -> typing.Union[dict, None]:
        endpoint = 'pulp/api/v3/repositories/rpm/rpm/'
        response = await self.request('GET', endpoint, params=params)
        if response['count'] == 0:
            return None
        return response['results'][0]

    async def get_log_repository(self, name: str) -> typing.Union[dict, None]:
        endpoint = 'pulp/api/v3/repositories/file/file/'
        params = {'name': name}
        response = await self.request('GET', endpoint, params=params)
        if response['count'] == 0:
            return None
        return response['results'][0]
        
    async def get_log_distro(self, name: str) -> typing.Union[dict, None]:
        endpoint = 'pulp/api/v3/distributions/file/file/'
        params = {'name__contains': name}
        response = await self.request('GET', endpoint, params=params)
        if response['count'] == 0:
            return None
        return response['results'][0]

    async def get_rpm_repository(self, name: str) -> typing.Union[dict, None]:
        endpoint = 'pulp/api/v3/repositories/rpm/rpm/'
        params = {'name': name}
        response = await self.request('GET', endpoint, params=params)
        if response['count'] == 0:
            return None
        return response['results'][0]

    async def get_rpm_distro(self, name: str) -> typing.Union[dict, None]:
        endpoint = 'pulp/api/v3/distributions/rpm/rpm/'
        params = {'name__contains': name}
        response = await self.request('GET', endpoint, params=params)
        if response['count'] == 0:
            return None
        return response['results'][0]

    async def get_rpm_remote(self, name: str) -> typing.Union[dict, None]:
        endpoint = 'pulp/api/v3/remotes/rpm/rpm/'
        params = {'name__contains': name}
        response = await self.request('GET', endpoint, params=params)
        if response['count'] == 0:
            return None
        return response['results'][0]

    async def create_module_by_payload(self, payload: dict) -> str:
        ENDPOINT = 'pulp/api/v3/content/rpm/modulemds/'
        task = await self.request('POST', ENDPOINT, json=payload)
        task_result = await self.wait_for_task(task['task'])
        return task_result['created_resources'][0]

    async def create_module(self, content: str, name: str, stream: str,
                            context: str, arch: str):
        ENDPOINT = 'pulp/api/v3/content/rpm/modulemds/'
        artifact_href, sha256 = await self.upload_file(content)
        payload = {
            'relative_path': 'modules.yaml',
            'artifact': artifact_href,
            'name': name,
            'stream': stream,
            # Instead of real module version, we're inserting
            # mocked one, so we can update template in the future,
            # since pulp have this global index:
            # unique_together = ("name", "stream", "version", "context",
            #                    "arch")
            'version': get_random_unique_version(),
            'context': context,
            'arch': arch,
            'artifacts': [],
            'dependencies': []
        }
        task = await self.request('POST', ENDPOINT, json=payload)
        task_result = await self.wait_for_task(task['task'])
        return task_result['created_resources'][0], sha256

    async def check_if_artifact_exists(self, sha256: str) -> str:
        ENDPOINT = 'pulp/api/v3/artifacts/'
        payload = {
            'sha256': sha256
        }
        response = await self.request('GET', ENDPOINT, params=payload)
        if response['count']:
            return response['results'][0]['pulp_href']

    async def upload_comps(self, data: dict) -> typing.List[str]:
        """
        Endpoint will modify and publish repository after adding content units
        """
        endpoint = 'pulp/api/v3/rpm/comps/'
        task = await self.request('POST', endpoint, data=data)
        task_result = await self.wait_for_task(task['task'])
        return task_result['created_resources']

    async def _upload_file(self, content, sha256):
        response = await self.request(
            'POST', 'pulp/api/v3/uploads/', json={'size': len(content)}
        )
        upload_href = response['pulp_href']
        payload = {
            'file': io.StringIO(content)
        }
        headers = {
            'Content-Range': f'bytes 0-{len(content) - 1}/{len(content)}'
        }
        await self.request(
            'PUT', upload_href, data=payload, headers=headers
        )
        task = await self.request(
            'POST', f'{upload_href}commit/', json={'sha256': sha256}
        )
        task_result = await self.wait_for_task(task['task'])
        return task_result['created_resources'][0]

    async def upload_file(self, content=None):
        file_sha256 = hash_content(content)
        reference = await self.check_if_artifact_exists(file_sha256)
        if not reference:
            reference = await self._upload_file(content, file_sha256)
        return reference, file_sha256

    async def get_repo_modules_yaml(self, url: str):
        repomd_url = urllib.parse.urljoin(url, 'repodata/repomd.xml')
        async with aiohttp.ClientSession(auth=self._auth) as session:
            async with session.get(repomd_url) as response:
                repomd_xml = await response.text()
                response.raise_for_status()
            modules_path = re.search(
                r'repodata/[\w\d]+-modules.yaml',
                repomd_xml
            ).group()
            modules_url = urllib.parse.urljoin(url, modules_path)
            async with session.get(modules_url) as response:
                modules_yaml = await response.text()
                response.raise_for_status()
                return modules_yaml
    
    def begin(self):
        return self

    async def __aenter__(self):
        if self._current_transaction is not None:
            raise ValueError('Another transaction already in progress')
        self._current_transaction = {}

    async def __aexit__(self, exc_type, exc_value, exc_traceback):
        if exc_type is not None:
            await self.rollback()
        else:
            await self.commit()
        self._current_transaction = None
    
    async def rollback(self):
        # TODO: write description here, what should be done in rollback in real world
        pass

    async def commit(self):
        tasks = []
        for repo, payload in self._current_transaction.items():
            tasks.append(self._modify_repository(
                repo, list(payload['add']), list(payload['remove'])
            ))
        await asyncio.gather(*tasks)

    async def _update_transaction(
                self,
                repo_to: str,
                add: List[str] = None,
                remove: List[str] = None
            ):
        if not self._current_transaction.get(repo_to):
            self._current_transaction[repo_to] = {'add': set(), 'remove': set()}
        self._current_transaction[repo_to]['add'].update(add or [])
        self._current_transaction[repo_to]['remove'].update(remove or [])
    
    async def _modify_repository(
                self,
                repo_to: str,
                add: List[str] = None,
                remove: List[str] = None
            ):
        ENDPOINT = urllib.parse.urljoin(repo_to, 'modify/')
        payload = {}
        if add:
            payload['add_content_units'] = add
        if remove:
            payload['remove_content_units'] = remove
        task = await self.request('POST', ENDPOINT, json=payload)
        response = await self.wait_for_task(task['task'])
        return response

    async def modify_repository(
                self,
                repo_to: str,
                add: List[str] = None,
                remove: List[str] = None
            ):
        if self._current_transaction:
            return await self._update_transaction(repo_to, add, remove)
        return await self._modify_repository(repo_to, add, remove)

    async def create_file_publication(self, repository: str):
        ENDPOINT = 'pulp/api/v3/publications/file/file/'
        payload = {'repository': repository}
        task = await self.request('POST', ENDPOINT, json=payload)
        await self.wait_for_task(task['task'])

    async def create_rpm_publication(self, repository: str):
        # Creates repodata for repositories in some way
        ENDPOINT = 'pulp/api/v3/publications/rpm/rpm/'
        payload = {'repository': repository}
        task = await self.request('POST', ENDPOINT, json=payload)
        await self.wait_for_task(task['task'])

    async def create_file(
                self,
                file_name: str,
                artifact_href: str,
                repo: str = None,
                skip_checking: bool = False,
            ) -> str:
        ENDPOINT = 'pulp/api/v3/content/file/files/'
<<<<<<< HEAD
        files = None
        if not skip_checking:
            artifact_info = await self.get_artifact(
                artifact_href, include_fields=['sha256'])
            files = await self.get_files(include_fields=['pulp_href'],
                                         sha256=artifact_info['sha256'])
        if files:
            return files[0]['pulp_href']
=======
        artifact_info = await self.get_artifact(
            artifact_href, include_fields=['sha256'])
>>>>>>> 1f846556
        payload = {
            'relative_path': file_name,
            'artifact': artifact_href,
        }
        if repo:
            payload['repository'] = repo
        task = await self.request('POST', ENDPOINT, json=payload)
        task_result = await self.wait_for_task(task['task'])
        hrefs = [item for item in task_result['created_resources']
                 if 'file/files' in item]
        return hrefs[0] if hrefs else None

    async def create_rpm_package(
                self,
                package_name: str,
                artifact_href: str,
                repo: str = None
            ) -> typing.Optional[str]:
        ENDPOINT = 'pulp/api/v3/content/rpm/packages/'
        artifact_info = await self.get_artifact(
            artifact_href, include_fields=['sha256'])
        rpm_pkgs = await self.get_rpm_packages(
            include_fields=['pulp_href'], sha256=artifact_info['sha256'])
        if rpm_pkgs:
            return rpm_pkgs[0]['pulp_href']
        payload = {
            'relative_path': package_name,
            'artifact': artifact_href,
        }
        if repo:
            payload['repository'] = repo
        task = await self.request('POST', ENDPOINT, json=payload)
        task_result = await self.wait_for_task(task['task'])
        # Success case
        if task_result['state'] == 'completed':
            hrefs = [item for item in task_result['created_resources']
                     if 'rpm/packages' in item]
            return hrefs[0] if hrefs else None
        return None

    async def get_files(self, include_fields: typing.List[str] = None,
                        exclude_fields: typing.List[str] = None,
                        **params) -> list:
        endpoint = 'pulp/api/v3/content/file/files'
        response = await self.__get_content_info(
            endpoint, include_fields=include_fields,
            exclude_fields=exclude_fields, **params)
        if response['count'] == 0:
            return []
        return list(response['results'])

    async def create_file_distro(self, name: str, repository: str,
                                 base_path_start: str = 'build_logs') -> str:
        ENDPOINT = 'pulp/api/v3/distributions/file/file/'
        payload = {
            'repository': repository,
            'name': f'{name}-distro',
            'base_path': f'{base_path_start}/{name}'
        }
        task = await self.request('POST', ENDPOINT, json=payload)
        task_result = await self.wait_for_task(task['task'])
        distro = await self.get_distro(task_result['created_resources'][0])
        return distro['base_url']

    async def get_latest_repo_present_content(self, repo_version: str) -> dict:
        repo_content = await self.get_by_href(repo_version)
        return repo_content['content_summary']['present']

    async def create_rpm_distro(self, name: str, repository: str,
                                base_path_start: str = 'builds') -> str:
        ENDPOINT = 'pulp/api/v3/distributions/rpm/rpm/'
        payload = {
            'repository': repository,
            'name': f'{name}-distro',
            'base_path': f'{base_path_start}/{name}'
        }
        task = await self.request('POST', ENDPOINT, json=payload)
        task_result = await self.wait_for_task(task['task'])
        distro = await self.get_distro(task_result['created_resources'][0])
        return distro['base_url']

    async def __get_content_info(self, endpoint,
                                 include_fields: typing.List[str] = None,
                                 exclude_fields: typing.List[str] = None,
                                 pure_url=False,
                                 **search_params):
        params = {}
        if include_fields:
            params['fields'] = include_fields
        if exclude_fields:
            params['exclude_fields'] = exclude_fields
        if search_params:
            params.update(**search_params)

        return await self.request('GET', endpoint, pure_url=pure_url,
                                  params=params)

    async def get_rpm_package(self, package_href,
                              include_fields: typing.List[str] = None,
                              exclude_fields: typing.List[str] = None):
        return await self.__get_content_info(
            package_href, include_fields=include_fields,
            exclude_fields=exclude_fields
        )

    async def get_rpm_packages(self, include_fields: typing.List[str] = None,
                               exclude_fields: typing.List[str] = None,
                               custom_endpoint: str = None,
                               **search_params):
        endpoint = 'pulp/api/v3/content/rpm/packages/'
        if custom_endpoint:
            endpoint = custom_endpoint
        all_rpms = []
        result = await self.__get_content_info(
            endpoint, include_fields=include_fields,
            exclude_fields=exclude_fields, **search_params)
        if result['count'] == 0:
            return []
        all_rpms.extend(result['results'])
        while result.get('next'):
            new_url = result.get('next')
            parsed_url = urllib.parse.urlsplit(new_url)
            new_url = parsed_url.path + '?' + parsed_url.query
            result = await self.__get_content_info(
                new_url, include_fields=include_fields,
                exclude_fields=exclude_fields, **search_params)
            all_rpms.extend(result['results'])
        return all_rpms

    async def get_rpm_repository_packages(
            self, repository_href: str,
            include_fields: typing.List[str] = None,
            exclude_fields: typing.List[str] = None,
            **search_params):
        latest_version = await self.get_repo_latest_version(repository_href)
        params = {'repository_version': latest_version, 'limit': 10000}
        params.update(**search_params)
        return await self.get_rpm_packages(
            include_fields=include_fields, exclude_fields=exclude_fields,
            **params
        )

    async def get_artifact(self, package_href,
                           include_fields: typing.List[str] = None,
                           exclude_fields: typing.List[str] = None):
        return await self.__get_content_info(
            package_href, include_fields=include_fields,
            exclude_fields=exclude_fields
        )

    async def remove_artifact(self, artifact_href: str,
                              need_wait_sync: bool=False):
        await self.request('DELETE', artifact_href)
        if need_wait_sync:
            remove_task = await self.get_distro(artifact_href)
            return remove_task

    async def create_rpm_remote(self, remote_name: str, remote_url: str,
                                remote_policy: str = 'on_demand') -> str:
        """
        Policy variants: 'on_demand', 'immediate', 'streamed'
        """
        ENDPOINT = 'pulp/api/v3/remotes/rpm/rpm/'
        payload = {
            'name': remote_name,
            'url': remote_url,
            'policy': remote_policy
        }
        result = await self.request('POST', ENDPOINT, json=payload)
        return result['pulp_href']

    async def update_rpm_remote(self, remote_href, remote_url: str,
                                remote_policy: str = 'on_demand') -> str:
        payload = {
            'url': remote_url,
            'policy': remote_policy
        }
        await self.request('PATCH', remote_href, data=payload)
        return remote_href

    async def sync_rpm_repo_from_remote(self, repo_href: str, remote_href: str,
                                        sync_policy: str = 'additive',
                                        wait_for_result: bool = False):
        """
        Policy variants: 'additive', 'mirror_complete', 'mirror_content_only'
        """
        endpoint = f'{repo_href}sync/'
        if sync_policy == 'additive':
            mirror = False
        else:
            mirror = True
        payload = {
            'remote': remote_href,
            'mirror': mirror
        }
        task = await self.request('POST', endpoint, json=payload)
        if wait_for_result:
            result = await self.wait_for_task(task['task'])
            return result
        return task

    async def create_filesystem_exporter(self, fse_name: str, fse_path: str,
                                         fse_method: str = 'hardlink'):
        endpoint = 'pulp/api/v3/exporters/core/filesystem/'

        params = {
            'name': fse_name,
            'path': fse_path,
            'method': fse_method
        }
        result = await self.request('POST', endpoint, json=params)
        return result['pulp_href']

    async def update_filesystem_exporter(self, fse_pulp_href: str,
                                         fse_name: str,
                                         fse_path: str,
                                         fse_method: str = 'hardlink'):
        params = {
            'name': fse_name,
            'path': fse_path,
            'method': fse_method
        }
        update_task = await self.request('PUT', fse_pulp_href, data=params)
        task_result = await self.wait_for_task(update_task['task'])
        return task_result

    async def delete_filesystem_exporter(self, fse_pulp_href: str):
        delete_task = await self.request('DELETE', fse_pulp_href)
        task_result = await self.wait_for_task(delete_task['task'])
        return task_result

    async def list_filesystem_exporters(self):
        endpoint = 'pulp/api/v3/exporters/core/filesystem/'
        result = await self.request('GET', endpoint)
        if result['count'] > 0:
            return result['results']
        else:
            return []

    async def get_filesystem_exporter(self, fse_pulp_href: str):
        return await self.request('GET', fse_pulp_href)

    async def export_to_filesystem(self, fse_pulp_href: str,
                                   fse_repository_version: str):
        endpoint = urllib.parse.urljoin(fse_pulp_href, 'exports/')
        params = {
            'repository_version': fse_repository_version
        }
        fse_task = await self.request('POST', endpoint, json=params)
        await self.wait_for_task(fse_task['task'])
        return fse_repository_version

    async def get_repo_latest_version(self, repo_href: str,
                                      for_releases: bool = False):
        repository_data = await self.request('GET', repo_href)
        if for_releases:
            return (repository_data.get('latest_version_href'),
                    '-debug-' in repository_data['name'])
        return repository_data.get('latest_version_href')

    async def get_rpm_publications(
            self, repository_version_href: str = None,
            include_fields: typing.List[str] = None,
            exclude_fields: typing.List[str] = None):
        endpoint = 'pulp/api/v3/publications/rpm/rpm/'
        params = {}
        if repository_version_href:
            params['repository_version'] = repository_version_href
        if include_fields:
            params['fields'] = include_fields
        if exclude_fields:
            params['exclude_fields'] = exclude_fields
        result = await self.request('GET', endpoint, params=params)
        if result['count'] == 0:
            return []
        return list(result['results'])

    async def get_distro(self, distro_href: str):
        return await self.request('GET', distro_href)

    async def create_entity(self, artifact):
        if artifact.type == 'rpm':
            entity_href = await self.create_rpm_package(
                artifact.name, artifact.href)
        else:
            entity_href = await self.create_file(
                artifact.name, artifact.href)
        return entity_href, artifact

    async def wait_for_task(self, task_href: str):
        task = await self.request('GET', task_href)
        while task['state'] not in ('failed', 'completed'):
            await asyncio.sleep(2)
            task = await self.request('GET', task_href)
        if task['state'] == 'failed':
            raise Exception(f'Task {str(task)} has failed')
        return task

    async def request(
        self, method: str, endpoint: str, pure_url: bool = False,
        params: dict = None, json: dict = None, data: dict = None,
        headers: dict = None
    ):
        if pure_url:
            full_url = endpoint
        else:
            full_url = urllib.parse.urljoin(self._host, endpoint)
        async with PULP_SEMAPHORE:
            async with aiohttp.request(
                    method,
                    full_url,
                    params=params,
                    json=json,
                    data=data,
                    headers=headers,
                    auth=self._auth
            ) as response:
                response_json = await response.json()
                response.raise_for_status()
                return response_json<|MERGE_RESOLUTION|>--- conflicted
+++ resolved
@@ -293,19 +293,8 @@
                 skip_checking: bool = False,
             ) -> str:
         ENDPOINT = 'pulp/api/v3/content/file/files/'
-<<<<<<< HEAD
-        files = None
-        if not skip_checking:
-            artifact_info = await self.get_artifact(
-                artifact_href, include_fields=['sha256'])
-            files = await self.get_files(include_fields=['pulp_href'],
-                                         sha256=artifact_info['sha256'])
-        if files:
-            return files[0]['pulp_href']
-=======
         artifact_info = await self.get_artifact(
             artifact_href, include_fields=['sha256'])
->>>>>>> 1f846556
         payload = {
             'relative_path': file_name,
             'artifact': artifact_href,
