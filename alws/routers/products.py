--- conflicted
+++ resolved
@@ -10,12 +10,8 @@
 from alws import database
 from alws.auth import get_current_user
 from alws.crud import products
-<<<<<<< HEAD
-from alws.dependencies import get_db, JWTBearer
+from alws.dependencies import get_db
 from alws.errors import ProductError
-=======
-from alws.dependencies import get_db
->>>>>>> dad0a6d8
 from alws.schemas import product_schema
 
 
