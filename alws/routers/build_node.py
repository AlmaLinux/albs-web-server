--- conflicted
+++ resolved
@@ -69,11 +69,8 @@
         'ref': task.ref,
         'platform': build_node_schema.TaskPlatform.from_orm(task.platform),
         'repositories': [],
-<<<<<<< HEAD
         'built_srpm_url': built_srpm_url,
-=======
         'is_secure_boot': task.is_secure_boot,
->>>>>>> 64bd55b5
         'created_by': {
             'name': task.build.user.username,
             'email': task.build.user.email
