import itertools

from fastapi import APIRouter, Depends, Response, status

from alws import database
from alws import dramatiq
from alws.config import settings
<<<<<<< HEAD
from alws.crud import build_node, test
from alws.dependencies import JWTBearer, get_sync_db
=======
from alws.crud import build_node
from alws.dependencies import get_db, JWTBearer
>>>>>>> 20755f48
from alws.schemas import build_node_schema


router = APIRouter(
    prefix='/build_node',
    tags=['builds'],
    dependencies=[Depends(JWTBearer())]
)


@router.post('/ping')
async def ping(node_status: build_node_schema.Ping):
    if not node_status.active_tasks:
        return {}
    with get_sync_db() as db:
        await build_node.ping_tasks(db, node_status.active_tasks)
    return {}


@router.post('/build_done')
async def build_done(
            build_done_: build_node_schema.BuildDone,
            response: Response,
<<<<<<< HEAD
            background_tasks: BackgroundTasks,
        ):
    with get_sync_db() as db:
        task_already_finished = await build_node.check_build_task_is_finished(
            db, build_done_.task_id)
        if task_already_finished:
            response.status_code = status.HTTP_409_CONFLICT
            return {'ok': False}
        background_tasks.add_task(build_done_task, build_done_, db)
=======
            db: database.Session = Depends(get_db),
        ):
    task_already_finished = await build_node.check_build_task_is_finished(
        db, build_done_.task_id)
    if task_already_finished:
        response.status_code = status.HTTP_409_CONFLICT
        return {'ok': False}
    dramatiq.build_done.send(build_done_.dict())
>>>>>>> 20755f48
    return {'ok': True}


@router.get('/get_task', response_model=build_node_schema.Task)
async def get_task(request: build_node_schema.RequestTask):
    with get_sync_db() as db:
        task = await build_node.get_available_build_task(db, request)
        if not task:
            return
        # generate full url to builted SRPM for using less memory in database
        built_srpm_url = task.built_srpm_url
        if built_srpm_url is not None:
            built_srpm_url = "{}/pulp/content/builds/{}".format(
                settings.pulp_host, task.built_srpm_url)
        response = {
            'id': task.id,
            'arch': task.arch,
            'ref': task.ref,
            'platform': build_node_schema.TaskPlatform.from_orm(task.platform),
            'repositories': [],
            'built_srpm_url': built_srpm_url,
            'is_secure_boot': task.is_secure_boot,
            'created_by': {
                'name': task.build.user.username,
                'email': task.build.user.email
            }
        }
        for repo in itertools.chain(task.platform.repos, task.build.repos):
            if repo.arch == task.arch and repo.type != 'build_log':
                response['repositories'].append(repo)
        for build in task.build.linked_builds:
            for repo in build.repos:
                if repo.arch == task.arch and repo.type != 'build_log':
                    response['repositories'].append(repo)
        if task.build.mock_options:
            response['platform'].add_mock_options(task.build.mock_options)
        if task.mock_options:
            response['platform'].add_mock_options(task.mock_options)
        return response<|MERGE_RESOLUTION|>--- conflicted
+++ resolved
@@ -5,13 +5,8 @@
 from alws import database
 from alws import dramatiq
 from alws.config import settings
-<<<<<<< HEAD
 from alws.crud import build_node, test
-from alws.dependencies import JWTBearer, get_sync_db
-=======
-from alws.crud import build_node
-from alws.dependencies import get_db, JWTBearer
->>>>>>> 20755f48
+from alws.dependencies import get_sync_db, JWTBearer
 from alws.schemas import build_node_schema
 
 
@@ -35,26 +30,13 @@
 async def build_done(
             build_done_: build_node_schema.BuildDone,
             response: Response,
-<<<<<<< HEAD
-            background_tasks: BackgroundTasks,
-        ):
     with get_sync_db() as db:
         task_already_finished = await build_node.check_build_task_is_finished(
             db, build_done_.task_id)
         if task_already_finished:
             response.status_code = status.HTTP_409_CONFLICT
             return {'ok': False}
-        background_tasks.add_task(build_done_task, build_done_, db)
-=======
-            db: database.Session = Depends(get_db),
-        ):
-    task_already_finished = await build_node.check_build_task_is_finished(
-        db, build_done_.task_id)
-    if task_already_finished:
-        response.status_code = status.HTTP_409_CONFLICT
-        return {'ok': False}
     dramatiq.build_done.send(build_done_.dict())
->>>>>>> 20755f48
     return {'ok': True}
 
 
