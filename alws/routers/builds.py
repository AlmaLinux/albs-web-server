import typing

from fastapi import (
    APIRouter,
    Depends,
    HTTPException,
    Request,
    status,
)

from alws import database
from alws.crud import (
    build as build_crud,
    build_node,
    platform as platform_crud
)
from alws.dependencies import JWTBearer, get_sync_db
from alws.errors import DataNotFoundError
from alws.schemas import build_schema


router = APIRouter(
    prefix='/builds',
    tags=['builds'],
    dependencies=[Depends(JWTBearer())]
)


@router.post('/', response_model=build_schema.BuildCreateResponse)
async def create_build(
            build: build_schema.BuildCreate,
            user: dict = Depends(JWTBearer()),
        ):
<<<<<<< HEAD
    with get_sync_db() as db:
        db_build = await build_crud.create_build(
            db, build, user['identity']['user_id'])
        return db_build
=======
    return await build_crud.create_build(
        db,
        build,
        user['identity']['user_id']
    )
>>>>>>> 20755f48


@router.get('/', response_model=typing.Union[
    typing.List[build_schema.Build], build_schema.BuildsResponse])
async def get_builds_per_page(request: Request, pageNumber: int):
    search_params = build_schema.BuildSearch(**request.query_params)
    with get_sync_db() as db:
        return await build_crud.get_builds(
            db=db,
            page_number=pageNumber,
            search_params=search_params,
        )


@router.post('/get_module_preview/',
             response_model=build_schema.ModulePreview)
async def get_module_preview(
    module_request: build_schema.ModulePreviewRequest,
):
    with get_sync_db() as db:
        platform = await platform_crud.get_platform(
            db, module_request.platform_name
        )
        return await build_crud.get_module_preview(platform, module_request)


@router.get('/{build_id}/', response_model=build_schema.Build)
async def get_build(build_id: int):
    with get_sync_db() as db:
        db_build = await build_crud.get_builds(db, build_id)
        if db_build is None:
            raise HTTPException(
                status_code=status.HTTP_404_NOT_FOUND,
                detail=f'Build with {build_id=} is not found'
            )
        return db_build


@router.patch('/{build_id}/restart-failed', response_model=build_schema.Build)
async def restart_failed_build_items(build_id: int):
    with get_sync_db() as db:
        return await build_node.update_failed_build_items(db, build_id)


@router.delete('/{build_id}/remove', status_code=204)
async def remove_build(build_id: int):
    with get_sync_db() as db:
        try:
            result = await build_crud.remove_build_job(db, build_id)
        except DataNotFoundError:
            raise HTTPException(
                status_code=status.HTTP_404_NOT_FOUND,
                detail=f'Build with {build_id=} is not found',
            )
        if not result:
            raise HTTPException(
                status_code=status.HTTP_409_CONFLICT,
                detail=f'Build with {build_id=} is released',
            )
        return result<|MERGE_RESOLUTION|>--- conflicted
+++ resolved
@@ -31,18 +31,12 @@
             build: build_schema.BuildCreate,
             user: dict = Depends(JWTBearer()),
         ):
-<<<<<<< HEAD
     with get_sync_db() as db:
-        db_build = await build_crud.create_build(
-            db, build, user['identity']['user_id'])
-        return db_build
-=======
-    return await build_crud.create_build(
-        db,
-        build,
-        user['identity']['user_id']
-    )
->>>>>>> 20755f48
+        return await build_crud.create_build(
+            db,
+            build,
+            user['identity']['user_id']
+        )
 
 
 @router.get('/', response_model=typing.Union[
