import asyncio

import importlib
import logging
import threading

from fastapi import FastAPI

from alws import routers
from alws.auth import AuthRoutes
from alws.auth.backend import CookieBackend
from alws.auth.oauth.github import get_github_oauth_client
from alws.auth.schemas import UserRead
from alws.config import settings
from alws.test_scheduler import TestTaskScheduler


logging.basicConfig(level=settings.logging_level)

ROUTERS = [importlib.import_module(f'alws.routers.{module}')
           for module in routers.__all__]
APP_PREFIX = '/api/v1'
AUTH_PREFIX = APP_PREFIX + '/auth'
AUTH_TAG = 'auth'

app = FastAPI()
scheduler = None
terminate_event = threading.Event()
graceful_terminate_event = threading.Event()


@app.on_event('startup')
async def startup():
    global scheduler, terminate_event, graceful_terminate_event
    scheduler = TestTaskScheduler(terminate_event, graceful_terminate_event)
    asyncio.create_task(scheduler.run())


@app.on_event('shutdown')
async def shutdown():
    global terminate_event
    terminate_event.set()


for module in ROUTERS:
<<<<<<< HEAD
    for router_type in (
        'router',
        'public_router',
        'copr_router',
    ):
        router = getattr(module, router_type, None)
        if not router:
            continue
        router_params = {'router': router, 'prefix': APP_PREFIX}
        # for correct working COPR features,
        # we don't need prefix for this router
        if router_type == 'copr_router':
            router_params.pop('prefix')
        app.include_router(**router_params)
=======
    app.include_router(module.router, prefix=APP_PREFIX)
    if getattr(module, 'public_router', None):
        app.include_router(module.public_router, prefix=APP_PREFIX)

github_client = get_github_oauth_client(
    settings.github_client, settings.github_client_secret)

app.include_router(
    AuthRoutes.get_oauth_router(
        github_client,
        CookieBackend,
        settings.jwt_secret,
        associate_by_email=True
    ),
    prefix=AUTH_PREFIX + '/github',
    tags=[AUTH_TAG],
)
app.include_router(
    AuthRoutes.get_oauth_associate_router(
        github_client,
        UserRead,
        settings.jwt_secret,
        requires_verification=False
    ),
    prefix=AUTH_PREFIX + '/associate/github',
    tags=[AUTH_TAG],
)
>>>>>>> dad0a6d8
<|MERGE_RESOLUTION|>--- conflicted
+++ resolved
@@ -43,7 +43,6 @@
 
 
 for module in ROUTERS:
-<<<<<<< HEAD
     for router_type in (
         'router',
         'public_router',
@@ -58,10 +57,6 @@
         if router_type == 'copr_router':
             router_params.pop('prefix')
         app.include_router(**router_params)
-=======
-    app.include_router(module.router, prefix=APP_PREFIX)
-    if getattr(module, 'public_router', None):
-        app.include_router(module.public_router, prefix=APP_PREFIX)
 
 github_client = get_github_oauth_client(
     settings.github_client, settings.github_client_secret)
@@ -85,5 +80,4 @@
     ),
     prefix=AUTH_PREFIX + '/associate/github',
     tags=[AUTH_TAG],
-)
->>>>>>> dad0a6d8
+)