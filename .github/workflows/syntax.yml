name: syntax
on:
  pull_request_target:
    branches:
      - "**"
jobs:
  build:
    runs-on: ubuntu-latest
    timeout-minutes: 10
    steps:
      - name: Check out repository
        uses: actions/checkout@v3
        with:
          ref: ${{ github.event.pull_request.head.sha }}
      - name: Get changed files
        id: changed-files
        uses: tj-actions/changed-files@v39
        with:
          files: |
            **/*.py
      - name: Prepare python env
        run: |
          python -m venv env
          source env/bin/activate
          pip install -U pip
          pip install -r requirements.txt
          pip install isort[colors] black pylint
      - name: Run pylint
        id: pylint
        run: |
          delimiter='$(openssl rand -hex 8)'
          echo 'report<<$(delimiter)' >> $GITHUB_OUTPUT
          env/bin/pylint ${{ steps.changed-files.outputs.all_changed_files }} --py-version 3.9 --exit-zero >> $GITHUB_OUTPUT
          echo '$(delimiter)' >> $GITHUB_OUTPUT
      - name: Post pylint output
        uses: mshick/add-pr-comment@v2
        with:
          message: |
            <details>
              <summary>pylint output</summary>

            ```
            ${{ steps.pylint.outputs.report }}
            ```
            </details>
          message-id: pylint-report
      - name: Run black
        run: env/bin/black ${{ steps.changed-files.outputs.all_changed_files }} --exclude alembic --check --diff --color --target-version py39
      - name: Run isort
<<<<<<< HEAD
        run: env/bin/isort ${{ steps.changed-files.outputs.all_changed_files }} --diff --color --check-only --py 39 --split-on-trailing-comma
=======
        run: env/bin/isort ${{ steps.changed-files.outputs.all_changed_files }} --diff --color --check-only --py 39
>>>>>>> e6c9285e
<|MERGE_RESOLUTION|>--- conflicted
+++ resolved
@@ -47,8 +47,4 @@
       - name: Run black
         run: env/bin/black ${{ steps.changed-files.outputs.all_changed_files }} --exclude alembic --check --diff --color --target-version py39
       - name: Run isort
-<<<<<<< HEAD
-        run: env/bin/isort ${{ steps.changed-files.outputs.all_changed_files }} --diff --color --check-only --py 39 --split-on-trailing-comma
-=======
-        run: env/bin/isort ${{ steps.changed-files.outputs.all_changed_files }} --diff --color --check-only --py 39
->>>>>>> e6c9285e
+        run: env/bin/isort ${{ steps.changed-files.outputs.all_changed_files }} --diff --color --check-only --py 39