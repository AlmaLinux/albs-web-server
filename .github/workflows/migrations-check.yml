name: check-migrations
on:
  pull_request:
    branches:
      - "**"
jobs:
  build:
    runs-on: ubuntu-latest
    timeout-minutes: 10
    steps:
      - uses: actions/checkout@v4
        name: Check out repository
        with:
          ref: ${{ github.event.pull_request.head.sha }}
          fetch-depth: 0
<<<<<<< HEAD
      - name: Merge
=======
      - name: Configure git and fetch origin/master
>>>>>>> ec3c8394
        run: |
          git config --global user.email "action@users.noreply.github.com"
          git config --global user.name "action"
          git fetch origin master
<<<<<<< HEAD
=======
      - name: Rebase
        id: rebase
        run: |
          git rebase origin/master
        continue-on-error: true
      - name: Merge
        if: steps.rebase.outcome != 'success'
        run: |
          git rebase --abort
>>>>>>> ec3c8394
          git merge --no-ff --no-log origin/master
      - name: Create dirs
        run: |
          mkdir -p /home/runner/work/albs-web-server/alts
          mkdir -p /home/runner/work/albs-web-server/albs-frontend
          mkdir -p /home/runner/work/albs-web-server/albs-node
          mkdir -p /home/runner/work/albs-web-server/albs-sign-node
          mkdir -p /home/runner/work/albs-web-server/alma-tests-cacher
          touch /home/runner/work/albs-web-server/alma-tests-cacher/vars.env
      - name: Add env file
        run: |
          touch ./vars.env
          echo ALTS_TOKEN="secret" >> ./vars.env
          echo ALMALINUX_CLIENT="secret" >> ./vars.env
          echo ALMALINUX_CLIENT_SECRET="secret" >> ./vars.env
          echo GITHUB_CLIENT="secret" >> ./vars.env
          echo GITHUB_CLIENT_SECRET="secret" >> ./vars.env
          echo POSTGRES_PASSWORD="password" >> ./vars.env
          echo JWT_SECRET="secret" >> ./vars.env
          echo POSTGRES_DB="almalinux-bs" >> ./vars.env
          echo PACKAGE_BEHOLDER_ENABLED="False" >> ./vars.env
          echo DATABASE_URL="postgresql+asyncpg://postgres:password@db/almalinux-bs" >> ./vars.env
          echo SYNC_DATABASE_URL="postgresql+psycopg2://postgres:password@db/almalinux-bs" >> ./vars.env
          echo PULP_DATABASE_URL="postgresql+psycopg2://postgres:password@db/almalinux-bs" >> ./vars.env
      - uses: isbang/compose-action@v1.5.1
        name: Run docker-compose
        with:
          # Use this if you change something in Dockerfile
          # up-flags: --build --no-deps
          up-flags: "--pull always --no-build --no-deps"
          down-flags: "--volumes"
          services: |
            db
            web_server
      - name: Check migratrions
        run: docker-compose run --rm --no-deps web_server bash -c 'source
          env/bin/activate && pip3 install -r requirements.txt &&
          alembic --config alws/alembic.ini upgrade head'<|MERGE_RESOLUTION|>--- conflicted
+++ resolved
@@ -13,17 +13,11 @@
         with:
           ref: ${{ github.event.pull_request.head.sha }}
           fetch-depth: 0
-<<<<<<< HEAD
-      - name: Merge
-=======
       - name: Configure git and fetch origin/master
->>>>>>> ec3c8394
         run: |
           git config --global user.email "action@users.noreply.github.com"
           git config --global user.name "action"
           git fetch origin master
-<<<<<<< HEAD
-=======
       - name: Rebase
         id: rebase
         run: |
@@ -33,7 +27,6 @@
         if: steps.rebase.outcome != 'success'
         run: |
           git rebase --abort
->>>>>>> ec3c8394
           git merge --no-ff --no-log origin/master
       - name: Create dirs
         run: |
